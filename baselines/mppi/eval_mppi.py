from isaac_victor_envs.utils import get_assets_dir
import isaac_victor_envs.tasks.allegro 

import numpy as np
import pickle as pkl

import torch
import time
import yaml
import pathlib

import time
import pytorch_volumetric as pv
import pytorch_kinematics as pk
import pytorch_kinematics.transforms as tf

from utils.allegro_utils import *
from examples.allegro_valve_roll import AllegroContactProblem, PositionControlConstrainedSVGDMPC
from pytorch_mppi import MPPI
from dynamics_model import DynamicsModel


CCAI_PATH = pathlib.Path(__file__).resolve().parents[1]

# device = 'cuda:0'
# instantiate environment
img_save_dir = pathlib.Path(f'{CCAI_PATH}/data/experiments/videos') # this does not really matter, as it will be overwritten


def do_trial(env, params, fpath, sim_viz_env=None):
    obj_dof = params['obj_dof']
    goal = params['goal'].cpu()
    arm_dof = get_arm_dof(params['arm_type'])
    num_fingers = len(params['fingers'])
    robot_dof = 4 * num_fingers + arm_dof
    if params['arm_type'] == 'robot':
        camera_params = "screwdriver_w_arm"
    elif params['arm_type'] == 'None' or params['arm_type'] == 'floating_3d' or params['arm_type'] == 'floating_6d':
        camera_params = "screwdriver"
    # step multiple times untile it's stable
    if params['visualize']:
        if params['mode'] == 'hardware':
            sim_viz_env.frame_fpath = fpath
            sim_viz_env.frame_id = 0
        else:
            env.frame_fpath = fpath
            env.frame_id = 0
    else:
        env.frame_fpath = None
        env.frame_id = None
    if params['mode'] == 'simulation':
        for i in range(1):
            if len(params['fingers']) == 3:
                action = torch.cat((env.default_dof_pos[:,:8], env.default_dof_pos[:, 12:16]), dim=-1)
            elif len(params['fingers']) == 4:
                action = env.default_dof_pos[:, :16]
            state = env.step(action)

    num_fingers = len(params['fingers'])
    if params['object_type'] == 'screwdriver':
        obj_joint_dim = 1 # compensate for the screwdriver cap
    else:
        obj_joint_dim = 0
    state = env.get_state()
    action_list = []

    start = state[0, :4 * num_fingers + obj_dof].to(device=params['device'])

    # setup the pregrasp problem
    pregrasp_flag = False
    if config['task'] == 'peg_turning' or config['task'] == 'reorientation' or config['task'] == 'peg_alignment':
        pass
        # action = torch.cat((env.default_dof_pos[:,:8], env.default_dof_pos[:, 12:16]), dim=-1)
        # env.step(action) # step one step to resolve penetration
    else:
        pregrasp_succ = False
        while pregrasp_succ == False:
            pregrasp_dx = pregrasp_du = robot_dof
            pregrasp_problem = AllegroContactProblem(
                dx=pregrasp_dx,
                du=pregrasp_du,
                start=start[:pregrasp_dx + obj_dof],
                goal=None,
                T=4,
                chain=params['chain'],
                device=params['device'],
                object_asset_pos=env.obj_pose,
                object_type=params['object_type'],
                world_trans=env.world_trans,
                fingers=params['fingers'],
                obj_dof_code=params['obj_dof_code'],
                obj_joint_dim=obj_joint_dim,
                fixed_obj=True,
                arm_type=params['arm_type'],
            )
            pregrasp_params = params.copy()
            pregrasp_params['N'] = 8
            pregrasp_planner = PositionControlConstrainedSVGDMPC(pregrasp_problem, pregrasp_params)
            pregrasp_planner.warmup_iters = 50 
            # else:
            #     raise ValueError('Invalid controller')
            
            start_time = time.time()
            best_traj, _ = pregrasp_planner.step(start[:pregrasp_dx])
            print(f"pregrasp solve time: {time.time() - start_time}")



            for x in best_traj[:, :pregrasp_dx]:
                action = x.reshape(-1, pregrasp_dx).to(device=env.device) # move the rest fingers
                if params['mode'] == 'hardware':
                    set_state = env.get_state(return_dict=True)['q'].to(device=env.device)
                    if params['task'] == 'screwdriver_turning':
                        set_state = torch.cat((set_state, torch.zeros(1).float().to(env.device)), dim=0)
                    sim_viz_env.set_pose(set_state)
                    sim_viz_env.step(action)
                env.step(action)
                action_list.append(action)
                if params['mode'] == 'hardware_copy':
                    ros_copy_node.apply_action(partial_to_full_state(x.reshape(-1, pregrasp_dx)[0], params['fingers']))
            pregrasp_succ = env.check_validity(env.get_state().cpu()[0])
            if pregrasp_succ == False:
                print("pregrasp failed, replanning")
                env.reset()
    # prime_dof_state = env.dof_states.clone()[0]
    # prime_dof_state = prime_dof_state.unsqueeze(0).repeat(params['N'], 1, 1)
    # env.set_pose(prime_dof_state, semantic_order=False, zero_velocity=False)
    # state = env.get_state()
    # start = state[0].reshape(1, 4 * num_fingers + obj_dof).to(device=params['device'])
    

    actual_trajectory = []
    duration = 0
    warmup_time = 0

    if params['mode'] == 'hardware':
        dynamics = DynamicsModel(sim_viz_env, num_fingers=len(params['fingers']), include_velocity=params['include_velocity'], obj_joint_dim=obj_joint_dim, hardware=True)
    elif params['mode'] == 'simulation':
        dynamics = DynamicsModel(env, num_fingers=len(params['fingers']), include_velocity=params['include_velocity'], obj_joint_dim=obj_joint_dim, hardware=False)
    if config['task'] == 'screwdriver_turning':
        from baselines.mppi.allegro_screwdriver import RunningCost
    elif config['task'] == 'peg_alignment':
        from baselines.mppi.allegro_peg_alignment import RunningCost
    elif config['task'] == 'valve_turning':
        from baselines.mppi.allegro_valve_turning import RunningCost   
    elif config['task'] == 'peg_turning':
        from baselines.mppi.allegro_peg_turning import RunningCost  
    elif config['task'] == 'reorientation':
        from baselines.mppi.allegro_reorientation import RunningCost 

    running_cost = RunningCost(params['goal'], include_velocity=params['include_velocity'])
    u_max = torch.ones(4 * len(params['fingers'])) * np.pi / 5 
    u_min = - torch.ones(4 * len(params['fingers'])) * np.pi / 5
    noise_sigma = torch.eye(4 * len(params['fingers'])).to(params['device']) * params['variance']
    if params['include_velocity']:
        if params['mode'] == 'hardware':
            nx = sim_viz_env.dof_states.shape[1] * 2
        else:
            nx = env.dof_states.shape[1] * 2
    else:
        nx = 4 * num_fingers + obj_dof
    ctrl = MPPI(dynamics=dynamics, running_cost=running_cost, nx=nx, noise_sigma=noise_sigma, 
                num_samples=params['N'], horizon=params['T'], lambda_=params['lambda'], u_min=u_min, u_max=u_max,
                device=params['device'], warmstart_iters=params['warmstart_iters'], online_iters=params['online_iters'])
    
    validity_flag = True
    if params['task'] == 'peg_alignment':
        contact_list = []

    with torch.no_grad():
        for k in range(params['num_steps']):
            state = env.get_state()
            start = state[0, :4 * num_fingers + obj_dof].to(device=params['device'])

            actual_trajectory.append(state[0, :4 * num_fingers + obj_dof].clone())
            start_time = time.time()

            if params['mode'] == 'hardware':
                robot_state = env.get_processed_robot_state().to(device=params['device'])
                prime_dof_state = torch.cat((robot_state, start[4 * num_fingers:].unsqueeze(0)), dim=-1).repeat(params['N'], 1)
                # prime_dof_state = torch.stack((prime_dof_state, torch.zeros_like(prime_dof_state)), dim=-1)
            else:
                prime_dof_state = env.dof_states.clone()[0].to(device=params['device'])
                prime_dof_state = prime_dof_state.unsqueeze(0).repeat(params['N'], 1, 1)
            finger_state = start[:4 * num_fingers].clone()

            if params['include_velocity']:
                action = ctrl.command(prime_dof_state[0].reshape(-1))
            else:
                action = ctrl.command(start[:4 * num_fingers + obj_dof].unsqueeze(0)) # this call will modify the environment
            solve_time = time.time() - start_time
            if k == 0:
                warmup_time = solve_time
            else:
                duration += solve_time

            action = finger_state + action
            action = action.unsqueeze(0)
            # repeat the primary environment state to all the virtual environments    
            if params['mode'] == 'simulation':    
                env.set_pose(prime_dof_state, semantic_order=False, zero_velocity=False)
                action = action.repeat(params['N'], 1)
            action = action.to(env.device)
            state = env.step(action)
            if params['mode'] == 'hardware':
                sim_viz_env.step(action)
            
            if params['mode'] == 'simulation':
                if not env.check_validity(state):
                    validity_flag = False
            # if k < params['num_steps'] - 1:
            #     ctrl.change_horizon(ctrl.T - 1)

            print(f"solve time: {time.time() - start_time}")
            print(f"current theta: {state[0, -obj_dof:].detach().cpu().numpy()}")
            # add trajectory lines to sim

            
            action_list.append(action)
            obj_state = env.get_state()[0, -obj_dof:].cpu().unsqueeze(0)

            if params['task'] == 'screwdriver_turning':
                distance2goal = euler_diff(obj_state, goal.unsqueeze(0)).detach().cpu().abs().item()
                print(distance2goal)
            elif params['task'] == 'peg_alignment' or params['task'] == 'peg_turning' or params['task'] == 'reorientation':
                peg_goal_pos = goal[:3]
                peg_goal_mat = R.from_euler('XYZ', goal[-3:]).as_matrix()
                peg_mat = R.from_euler('XYZ', obj_state[0, -3:]).as_matrix()
                distance2goal_ori = tf.so3_relative_angle(torch.tensor(peg_mat).unsqueeze(0), \
                torch.tensor(peg_goal_mat).unsqueeze(0), cos_angle=False).detach().cpu().abs().item()
                distance2goal_pos = (obj_state[0, :3] - peg_goal_pos).norm(dim=-1).detach().cpu().item()
                print(f"distance to goal pos: {distance2goal_pos}, ori: {distance2goal_ori}")
                if params['mode'] == 'simulation':
                    if params['task'] == 'peg_alignment':
                        contacts = gym.get_env_rigid_contacts(env.envs[0])
                        for body0, body1 in zip (contacts['body0'], contacts['body1']):
                            if body0 == 31 and body1 == 33:
                                print("contact with wall")
                                contact_list.append(True)
                                break
                            elif body0 == 33 and body1 == 31:
                                print("contact with wall")
                                contact_list.append(True)
                                break
            elif params['task'] == 'valve_turning':
                distance2goal = (obj_state[0] - goal).detach().item()
                print(distance2goal)

            print(validity_flag)

    action_list = torch.concat(action_list, dim=0)
    with open(f'{fpath.resolve()}/action.pkl', 'wb') as f:
        pkl.dump(action_list, f)



    state = env.get_state()
    state = state[0, :4 * num_fingers + obj_dof]
    actual_trajectory.append(state.clone()[: 4 * num_fingers + obj_dof])
    actual_trajectory = torch.stack(actual_trajectory, dim=0).reshape(-1, 4 * num_fingers + obj_dof)
    # constraint_val = problem._con_eq(actual_trajectory.unsqueeze(0))[0].squeeze(0)
    obj_state = actual_trajectory[:, -obj_dof:].cpu()
    ret = {}
    if params['task'] == 'screwdriver_turning':
        distance2goal = euler_diff(obj_state, goal.unsqueeze(0).repeat(obj_state.shape[0],1)).detach().cpu().abs()
        # final_distance_to_goal = torch.min(distance2goal.abs())
        final_distance_to_goal = distance2goal.abs()[-1].item()
        ret['final_distance_to_goal'] = final_distance_to_goal
        print(f'Controller: {params["controller"]} Final distance to goal: {final_distance_to_goal}')
    elif params['task'] == 'peg_alignment' or params['task'] == 'peg_turning' or params['task'] == 'reorientation':
        final_distance_to_goal_pos = distance2goal_pos
        final_distance_to_goal_ori = distance2goal_ori
        ret['final_distance_to_goal_pos'] = final_distance_to_goal_pos
        ret['final_distance_to_goal_ori'] = final_distance_to_goal_ori
        if params['task'] == 'peg_alignment':
            contact_rate = np.array(contact_list).mean()
            ret['contact_rate'] = contact_rate
    elif params['task'] == 'valve_turning':
        distance2goal = (obj_state - goal).detach().cpu().abs()
        final_distance_to_goal = distance2goal.abs()[-1].item()
        ret['final_distance_to_goal'] = final_distance_to_goal
        print(f'Controller: {params["controller"]} Final distance to goal: {final_distance_to_goal}')
    print(f'{params["controller"]}, Average time per step: {duration / (params["num_steps"])}')

    np.savez(f'{fpath.resolve()}/trajectory.npz', x=actual_trajectory.cpu().numpy())
    env.reset()
    ret['validity_flag'] = validity_flag
    ret['avg_online_time'] = duration / (params["num_steps"] - 1)
    ret['warmup_time'] = warmup_time
    return ret

if __name__ == "__main__":
    # get config
    from tqdm import tqdm
<<<<<<< HEAD
    # task = 'screwdriver_turning'
    # task = 'valve_turning'
    task = 'peg_alignment'
=======
    task = 'screwdriver_turning'
    # task = 'valve_turning'
    # task = 'peg_alignment'
>>>>>>> d3131f32
    # task = 'peg_turning'
    # task =  'reorientation'
    if task == 'screwdriver_turning':
        config = yaml.safe_load(pathlib.Path(f'{CCAI_PATH}/mppi/config/allegro_screwdriver.yaml').read_text())
        config['obj_dof_code'] = [0, 0, 0, 1, 1, 1]        
    elif task == 'valve_turning':
        config = yaml.safe_load(pathlib.Path(f'{CCAI_PATH}/mppi/config/allegro_valve.yaml').read_text())
        config['obj_dof_code'] = [0, 0, 0, 0, 1, 0]
    elif task == 'peg_turning':
        config = yaml.safe_load(pathlib.Path(f'{CCAI_PATH}/mppi/config/allegro_peg_turning.yaml').read_text())
        config['obj_dof_code'] = [1, 1, 1, 1, 1, 1]
    elif task == 'peg_alignment':
        config = yaml.safe_load(pathlib.Path(f'{CCAI_PATH}/mppi/config/allegro_peg_alignment.yaml').read_text())
        config['obj_dof_code'] = [1, 1, 1, 1, 1, 1]
    elif task == 'reorientation':
        config = yaml.safe_load(pathlib.Path(f'{CCAI_PATH}/mppi/config/allegro_reorientation.yaml').read_text())
        config['obj_dof_code'] = [1, 1, 1, 1, 1, 1]

    obj_dof = sum(config['obj_dof_code'])
    config['obj_dof'] = obj_dof
    config['task'] = task

    sim_env = None
    ros_copy_node = None

    if config['mode'] == 'hardware':
        from hardware.hardware_env import HardwareEnv
        # TODO, think about how to read that in simulator
        if task == 'screwdriver_turning':
            default_dof_pos = torch.cat((torch.tensor([[0.1, 0.6, 0.6, 0.6]]).float(),
                                        torch.tensor([[-0.1, 0.5, 0.9, 0.9]]).float(),
                                        torch.tensor([[0., 0.5, 0.65, 0.65]]).float(),
                                        torch.tensor([[1.2, 0.3, 0.3, 1.2]]).float()),
                                        dim=1)
            obj = 'screwdriver'
        elif task == 'peg_alignment':
            default_dof_pos = torch.cat((torch.tensor([[0, 0.7, 0.8, 0.8]]).float(),
                                    torch.tensor([[0, 0.8, 0.7, 0.6]]).float(),
                                    torch.tensor([[0, 0.3, 0.3, 0.6]]).float(),
                                    torch.tensor([[1.2, 0.3, 0.05, 1.1]]).float()),
                                    dim=1)
            obj = 'peg'
        env = HardwareEnv(default_dof_pos[:, :16], 
                          finger_list=config['fingers'], 
                          kp=config['kp'], 
                          obj=obj,
                          mode='relative',
                          gradual_control=config['gradual_control'],
                          num_repeat=10)
        if task == 'screwdriver_turning':
            from isaac_victor_envs.utils import get_assets_dir
            from isaac_victor_envs.tasks.allegro import AllegroScrewdriverTurningEnv
            root_coor, root_ori = env.obj_reader.get_state()
            root_coor = root_coor / 1000 # convert to meters
            # robot_p = np.array([-0.025, -0.1, 1.33])
            robot_p = np.array([0, -0.095, 1.33])
            root_coor = root_coor + robot_p
            sim_env = AllegroScrewdriverTurningEnv(num_envs=config['controllers']['mppi']['N'], 
                                           control_mode='joint_impedance',
                                            use_cartesian_controller=False,
                                            viewer=True,
                                            steps_per_action=60,
                                            friction_coefficient=1.0,
                                            device=config['sim_device'],
                                            video_save_path=img_save_dir,
                                            joint_stiffness=config['kp'],
                                            fingers=config['fingers'],
                                            gradual_control=config['gradual_control'],
                                            arm_type=config['arm_type'],
                                            gravity=config['gravity'],
                                            obj_pose=root_coor,
                                            )
        elif task == 'peg_alignment':
            from isaac_victor_envs.utils import get_assets_dir
            from utils.isaacgym_utils import get_env
            sim_env = get_env(task, img_save_dir, config, num_envs=config['controllers']['mppi']['N'])
        sim, gym, viewer = sim_env.get_sim()
        if task == 'screwdriver_turning':
            assert (np.array(sim_env.robot_p) == robot_p).all()
        assert (sim_env.default_dof_pos[:, :16] == default_dof_pos.to(config['sim_device'])).all()
        env.world_trans = sim_env.world_trans
        env.joint_stiffness = sim_env.joint_stiffness
        env.device = sim_env.device
        env.obj_pose = sim_env.obj_pose
        if task == 'peg_alignment':
            env.wall_pose = sim_env.wall_pose
            env.wall_dims = sim_env.wall_dims
    else:
        from isaac_victor_envs.utils import get_assets_dir
        from utils.isaacgym_utils import get_env
        env = get_env(task, img_save_dir, config, num_envs=config['controllers']['mppi']['N'])
        sim, gym, viewer = env.get_sim()


    # set up the kinematic chain
    asset = f'{get_assets_dir()}/xela_models/allegro_hand_right.urdf'

    chain = pk.build_chain_from_urdf(open(asset).read()).to(device=config['device'])


    results = {}

    for i in tqdm(range(config['num_trials'])):
        config['goal'] = torch.tensor(config['goal']).to(device=config['device']).float()
        for controller in config['controllers'].keys():
            env.reset()
            fpath = pathlib.Path(f'{CCAI_PATH}/data/experiments/{config["experiment_name"]}/{controller}/trial_{i + 1}')
            pathlib.Path.mkdir(fpath, parents=True, exist_ok=True)
            config_file_path = pathlib.PurePath.joinpath(fpath, 'config.yaml')
            with open(config_file_path, 'w') as f:
                yaml.dump(config, f)
            # set up params
            params = config.copy()
            params.pop('controllers')
            params.update(config['controllers'][controller])
            params['controller'] = controller
            params['goal'] = params['goal'].to(device=params['device'])
            params['chain'] = chain
            object_location = torch.tensor(env.obj_pose).to(params['device']).float() # TODO: confirm if this is the correct location
            params['object_location'] = object_location
            ret = do_trial(env, params, fpath, sim_env)
            for key in ret.keys():
                if key not in results.keys():
                    results[key] = []
                results[key].append(ret[key])
        print(results)

    for key in results.keys():
        print(f"{key}: avg: {np.array(results[key]).mean()}, std: {np.array(results[key]).std()}")
    valid_distance2goal = []
    if 'final_distance_to_goal_ori' in results.keys():
        for validity, distance2goal_ori in zip(results['validity_flag'], results['final_distance_to_goal_ori']):
            if validity:
                valid_distance2goal.append(distance2goal_ori)
    elif 'final_distance_to_goal' in results.keys():
        for validity, distance2goal in zip(results['validity_flag'], results['final_distance_to_goal']):
            if validity:
                valid_distance2goal.append(distance2goal)
    if len(valid_distance2goal) == 0:
        print("No valid trials")
    else:
        print(f"valid distance2goal: avg: {np.rad2deg(np.array(valid_distance2goal).mean())} degrees, std: {np.rad2deg(np.array(valid_distance2goal).std())} degrees")
    print(task)
    gym.destroy_viewer(viewer)
    gym.destroy_sim(sim)
<|MERGE_RESOLUTION|>--- conflicted
+++ resolved
@@ -292,15 +292,9 @@
 if __name__ == "__main__":
     # get config
     from tqdm import tqdm
-<<<<<<< HEAD
-    # task = 'screwdriver_turning'
-    # task = 'valve_turning'
-    task = 'peg_alignment'
-=======
     task = 'screwdriver_turning'
     # task = 'valve_turning'
     # task = 'peg_alignment'
->>>>>>> d3131f32
     # task = 'peg_turning'
     # task =  'reorientation'
     if task == 'screwdriver_turning':

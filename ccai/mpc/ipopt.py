import torch
import cyipopt


class IpoptMPC:

    def __init__(self, problem, params):
        self.fix_T = params.get('receding_horizon', True)
        self.device = params.get('device', 'cuda:0')
        self.online_iters = params.get('online_iters', 10)
        self.warmup_iters = params.get('warmup_iters', 100)
        self.use_true_hess = params.get('use_true_hess', False)
        self.problem = problem
        # self.solver = ConstrainedSteinTrajOpt(problem, params)

        # initialize randomly
        self.x = self.problem.get_initial_xu(1).squeeze(0)
        g = self.problem.con_eq(self.x.numpy())
        h = self.problem.con_ineq(self.x.numpy())
        # store if problem has equality and inequality constraints
        self.ineq = False if h is None else True
        self.eq = False if g is None else True

        self.warmed_up = False

    def step(self, state, **kwargs):
        if self.fix_T or (not self.warmed_up):
            new_T = None
        else:
            new_T = self.problem.T - 1

        self.problem.update(state, T=new_T, **kwargs)

        # constraints
        cons = []
        if self.eq is True:
            cons.append(
                {'type': 'eq', 'fun': self.problem.con_eq,
                 'jac': self.problem.con_eq_grad,
                 'hess': None#self.problem.con_eq_hvp
                 }
            )
        if self.ineq is True:
            cons.append(
                {'type': 'ineq', 'fun': self.problem.con_ineq,
                 'jac': self.problem.con_ineq_grad,
                 'hess': None#self.problem.con_ineq_hvp
                 }
            )

        lower, upper = self.problem.get_bounds()
        bnds = [(u, l) for u, l in zip(lower, upper)]

        if self.warmed_up:
            iters = self.online_iters
        else:
            iters = self.warmup_iters
        self.warmed_up = True
        options = {'disp': 0,
                   'max_iter': iters,
                   'tol': 1e-4,
                   'acceptable_tol': 1e-4}

        if not self.use_true_hess:
            options['hessian_approximation'] ='limited-memory'

        x = self.x.numpy().reshape(-1)
        res = cyipopt.minimize_ipopt(self.problem.objective, jac=self.problem.objective_grad,
                                     hess=None,#self.problem.objective_hess,
                                     x0=x,
                                     bounds=bnds,
<<<<<<< HEAD
                                     constraints=cons, options={'disp': 0,
                                                                'max_iter': iters,
                                                                'tol': 1e-4,
                                                                'acceptable_tol': 1e-4,
                                                                'hessian_approximation': 'limited-memory'
                                     }
                                     )
=======
                                     constraints=cons, options=options)
>>>>>>> 0d412a5b
        print(res.nit)
        self.x = torch.from_numpy(res.x).reshape(self.problem.T, -1).to(dtype=torch.float32)
        ret_x = self.x.clone()
        self.shift()

        return ret_x, ret_x.unsqueeze(0)

    def shift(self):
        if self.fix_T:
           self.x = torch.roll(self.x, shifts=-1, dims=0)
           self.x[-1] = self.x[-2]
        else:
           self.x = self.x[1:]
        #self.x = self.problem.shift(self.x.unsqueeze(0)).squeeze(0)

    def reset(self, start, **kwargs):
        self.problem.update(start, **kwargs)
        self.warmed_up = False<|MERGE_RESOLUTION|>--- conflicted
+++ resolved
@@ -69,18 +69,7 @@
                                      hess=None,#self.problem.objective_hess,
                                      x0=x,
                                      bounds=bnds,
-<<<<<<< HEAD
-                                     constraints=cons, options={'disp': 0,
-                                                                'max_iter': iters,
-                                                                'tol': 1e-4,
-                                                                'acceptable_tol': 1e-4,
-                                                                'hessian_approximation': 'limited-memory'
-                                     }
-                                     )
-=======
                                      constraints=cons, options=options)
->>>>>>> 0d412a5b
-        print(res.nit)
         self.x = torch.from_numpy(res.x).reshape(self.problem.T, -1).to(dtype=torch.float32)
         ret_x = self.x.clone()
         self.shift()

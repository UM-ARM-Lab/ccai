import torch
import torch.nn as nn
import einops
from einops.layers.torch import Rearrange
import numpy as np

from torch.distributions import Bernoulli
from ccai.models.helpers import (
    SinusoidalPosEmb,
    Downsample1d,
    Upsample1d,
    Conv1dBlock,
    Residual,
    PreNorm,
    LinearAttention,
    pad_to_multiple,
    Mish
)


class ResidualTemporalBlock(nn.Module):

    def __init__(self, inp_channels, out_channels, embed_dim, horizon=None, kernel_size=3):
        super().__init__()

        self.blocks = nn.ModuleList([
            Conv1dBlock(inp_channels, out_channels, kernel_size),
            Conv1dBlock(out_channels, out_channels, kernel_size),
        ])

        self.time_mlp = nn.Sequential(
            nn.Linear(256, embed_dim),
            Mish(),
            nn.Linear(embed_dim, out_channels),
            Rearrange('batch t -> batch t 1'),
        )

        self.residual_conv = nn.Conv1d(inp_channels, out_channels, 1) \
            if inp_channels != out_channels else nn.Identity()

    def forward(self, x, t):
        '''
            x : [ batch_size x inp_channels x horizon ]
            t : [ batch_size x embed_dim ]
            returns:
            out : [ batch_size x out_channels x horizon ]
        '''

        embed = self.time_mlp(t)
        out = self.blocks[0](x)
        # print(x.shape, out.shape)
        out = out + embed
        out = self.blocks[1](out)
        out = out + self.residual_conv(x)
        return out


class TemporalUnet(nn.Module):

    def __init__(
            self,
            horizon,
            transition_dim,
            cond_dim,
            dim=32,
            dim_mults=(1, 2, 4),
            attention=False,
            context_dropout_p=0.25
    ):
        super().__init__()

        dims = [transition_dim, *map(lambda m: dim * m, dim_mults)]
        in_out = list(zip(dims[:-1], dims[1:]))
        print(f'[ models/temporal ] Channel dimensions: {in_out}')

        self.time_embedding = SinusoidalPosEmb(32)
        self.constraint_type_embed = nn.Sequential(
            nn.Linear(cond_dim, 32),
            Mish()
        )
        # self.constraint_type_embed = SinusoidalPosEmb(32)
        self.time_mlp = nn.Sequential(
            nn.Linear(32 + 32, 256),
            Mish()
            # nn.Linear(256, 256)
        )

        self.register_buffer('context_dropout_p', torch.tensor([context_dropout_p]))

        self.mask_dist = Bernoulli(probs=1 - context_dropout_p)

        '''
        self.time_mlp = nn.Sequential(
            SinusoidalPosEmb(dim),
            nn.Linear(dim, 128),
            nn.Mish(),
        )

        self.context_mlp = nn.Sequential(
            nn.Linear(cond_dim, 128),
            nn.Mish(),
        )
        '''
        time_dim = 256

        self.downs = nn.ModuleList([])
        self.ups = nn.ModuleList([])
        num_resolutions = len(in_out)

        feature_dims = [horizon]
        for ind, (dim_in, dim_out) in enumerate(in_out):
            is_last = ind >= (num_resolutions - 1)
            feature_dims.append(np.ceil(feature_dims[-1] / 2))
            self.downs.append(nn.ModuleList([
                ResidualTemporalBlock(dim_in, dim_out, embed_dim=time_dim, horizon=horizon),
                ResidualTemporalBlock(dim_out, dim_out, embed_dim=time_dim, horizon=horizon),
                Residual(PreNorm(dim_out, LinearAttention(dim_out))) if attention else nn.Identity(),
                Downsample1d(dim_out) if not is_last else nn.Identity()
                # nn.Identity()
            ]))

            if not is_last:
                horizon = horizon // 2

        mid_dim = dims[-1]
        self.mid_block1 = ResidualTemporalBlock(mid_dim, mid_dim, embed_dim=time_dim, horizon=horizon)
        self.mid_attn = Residual(PreNorm(mid_dim, LinearAttention(mid_dim))) if attention else nn.Identity()
        self.mid_block2 = ResidualTemporalBlock(mid_dim, mid_dim, embed_dim=time_dim, horizon=horizon)
        self.mid_block3 = ResidualTemporalBlock(mid_dim, mid_dim, embed_dim=time_dim, horizon=horizon)
        self.mid_block4 = ResidualTemporalBlock(mid_dim, mid_dim, embed_dim=time_dim, horizon=horizon)

        feature_dims = feature_dims[::-1][1:]
        for ind, (dim_in, dim_out) in enumerate(reversed(in_out[1:])):
            is_last = ind >= (num_resolutions - 1)
            # kernel_size = 4 if feature_dims[ind + 1] % feature_dims[ind] == 0 else 3
            kernel_size = 3
            self.ups.append(nn.ModuleList([
                ResidualTemporalBlock(dim_out * 2, dim_in, embed_dim=time_dim, horizon=horizon),
                ResidualTemporalBlock(dim_in, dim_in, embed_dim=time_dim, horizon=horizon),
                Residual(PreNorm(dim_in, LinearAttention(dim_in))) if attention else nn.Identity(),
                Upsample1d(dim_in, kernel_size) if not is_last else nn.Identity()
                # nn.Identity()
            ]))

            if not is_last:
                horizon = horizon * 2

        self.final_conv = nn.Sequential(
            Conv1dBlock(dim, dim, kernel_size=3),
            nn.Conv1d(dim, transition_dim, 1),
        )

        # self.context_dropout_p = context_dropout_p
        self.cond_dim = cond_dim

    def vmapped_fwd(self, t, x, context=None):
        return self(t.reshape(1), x.unsqueeze(0), context.unsqueeze(0)).squeeze(0)


    def forward(self, t, x, context=None, dropout=False):
        '''
            x : [ batch x horizon x transition ]
        '''

        # ensure t is a batched tensor
        B, H, d = x.shape
        t = t.reshape(-1)
        if t.shape[0] == 1:
            t = t.repeat(B)
        t = self.time_embedding(t)
        # x = einops.rearrange(x, 'b h t -> b t h')
        x = x.permute(0, 2, 1)
        x = pad_to_multiple(x, m=2 ** len(self.downs))

        if context is not None:
            # constraint_type = context[:, -2:]
            # context = context[:, :-2]
            context = context.reshape(B, -1)
            c = self.constraint_type_embed(context)
            # c = context
            # c = torch.cat((context, ctype_embed), dim=-1)
            # need to do dropout on context embedding to train unconditional model alongside conditional
            if dropout:
                mask_dist = Bernoulli(probs=1 - self.context_dropout_p)
                mask = mask_dist.sample((B,))  # .to(device=context.device)
                c = mask * c
                t = torch.cat((t, c), dim=-1)
            else:
                t = torch.cat((t, c), dim=-1)
        else:
            t = torch.cat((t, torch.zeros(B, 32, device=t.device)), dim=-1)
        t = self.time_mlp(t)
        #
        h = []
        for resnet, resnet2, attn, downsample in self.downs:
            x = resnet(x, t)
            x = resnet2(x, t)
            # x = attn(x)
            h.append(x)
            x = downsample(x)
        x = self.mid_block1(x, t)
        # x = self.mid_attn(x)
        x = self.mid_block2(x, t)
        x = self.mid_block3(x, t)
        x = self.mid_block4(x, t)
        latent = x.clone()
        for resnet, resnet2, attn, upsample in self.ups:
            x = torch.cat((x, h.pop()), dim=1)
            x = resnet(x, t)
            x = resnet2(x, t)
            # x = attn(x)
            x = upsample(x)
        x = self.final_conv(x)

        # x = einops.rearrange(x, 'b t h -> b h t')
        x = x.permute(0, 2, 1)
        # get rid of padding
        x = x[:, :H]
        return x, latent

    # @torch.compile(mode='max-autotune')
    def compiled_conditional_test(self, t, x, context):
        return self(t, x, context, dropout=False)

    # @torch.compile(mode='max-autotune')
    def compiled_unconditional_test(self, t, x):
        return self(t, x, context=None, dropout=False)

    @torch.compile(mode='max-autotune')
    def compiled_conditional_train(self, t, x, context):
        return self(t, x, context, dropout=True)


class TemporalUNetContext(nn.Module):
    """ does a temporal unet for a score function and also a score function for the context"""

    def __init__(
            self,
            horizon,
            transition_dim,
            cond_dim,
            dim=32,
            dim_mults=(1, 2, 4),
            attention=False,
            dropout_p=0.25,
            trajectory_embed_dim=4
    ):
        super().__init__()
<<<<<<< HEAD
        # self.register_buffer('traj_dropout_p', torch.tensor([dropout_p]))
=======
        self.register_buffer('traj_dropout_p', torch.tensor([dropout_p]))
>>>>>>> 4dacca71
        self.temporal_unet = TemporalUnet(horizon, transition_dim, cond_dim, dim, dim_mults, attention, dropout_p)
        self.time_embedding = SinusoidalPosEmb(32)
        self.pooling = nn.AdaptiveAvgPool1d(trajectory_embed_dim)

        traj_hidden_dim = dim_mults[-1] * dim * trajectory_embed_dim
        print(traj_hidden_dim)
        print(dim_mults[-1], dim, trajectory_embed_dim)
        self.context_net = nn.Sequential(
            nn.Linear(cond_dim + 32 + traj_hidden_dim, 128),
            Mish(),
            nn.Linear(128, 128),
            Mish(),
            nn.Linear(128, cond_dim)
        )

<<<<<<< HEAD
    # @torch.compile(mode='max-autotune')
=======
    @torch.compile(mode='max-autotune')
>>>>>>> 4dacca71
    def forward(self, t, x, context, dropout=False):
        '''
            x : [ batch x horizon x transition ]
        '''

        B, H, d = x.shape
        t = t.reshape(-1)
        if t.shape[0] == 1:
            t = t.repeat(B)
        e_x, h = self.temporal_unet(t, x, context, dropout=dropout)
        h = self.pooling(h).reshape(B, -1)

        t = self.time_embedding(t)
        # with some probability, dropout trajectory from context diffusion
        # if dropout:
        #    mask_dist = Bernoulli(probs=1 - self.traj_dropout_p)
        #    mask = mask_dist.sample((B,))  # .to(device=context.device)
        #    h = mask * h
        h = torch.cat((context, h, t), dim=-1)

        e_c = self.context_net(h)
        return e_x, e_c


class BinaryClassifier(nn.Module):
    def __init__(self, input_dim=1, hidden_size=64):
        super().__init__()
        self.pooling = nn.AdaptiveAvgPool1d(input_dim)
        self.fc1 = nn.Linear(512, hidden_size)
        self.fc2 = nn.Linear(hidden_size, hidden_size)
        self.fc3 = nn.Linear(hidden_size, 1)
        self.act = nn.ReLU()
        self.output_act = nn.Sigmoid()

    def forward(self, x):
        B = x.shape[0]
        x = self.pooling(x).reshape(B, -1)
        x = self.act(self.fc1(x))
        x = self.act(self.fc2(x))
        x = self.fc3(x)
        return self.output_act(x)


class UnetClassifier(nn.Module):

    def __init__(
            self,
            horizon,
            transition_dim,
            cond_dim,
            dim=32,
            dim_mults=(1, 2, 4),
            attention=False,
    ):
        super().__init__()

        dims = [transition_dim, *map(lambda m: dim * m, dim_mults)]
        in_out = list(zip(dims[:-1], dims[1:]))
        print(f'[ models/temporal ] Channel dimensions: {in_out}')

        self.time_embedding = SinusoidalPosEmb(32)
        self.constraint_type_embed = nn.Sequential(
            nn.Linear(cond_dim, 32),
            Mish()
        )
        # self.constraint_type_embed = SinusoidalPosEmb(32)
        self.time_mlp = nn.Sequential(
            nn.Linear(32 + 32, 256),
            Mish()
        )

        time_dim = 256

        self.downs = nn.ModuleList([])
        num_resolutions = len(in_out)
        feature_dims = [horizon]
        for ind, (dim_in, dim_out) in enumerate(in_out):
            is_last = ind >= (num_resolutions - 1)
            feature_dims.append(np.ceil(feature_dims[-1] / 2))
            self.downs.append(nn.ModuleList([
                ResidualTemporalBlock(dim_in, dim_out, embed_dim=time_dim, horizon=horizon),
                ResidualTemporalBlock(dim_out, dim_out, embed_dim=time_dim, horizon=horizon),
                Residual(PreNorm(dim_out, LinearAttention(dim_out))) if attention else nn.Identity(),
                Downsample1d(dim_out) if not is_last else nn.Identity()
                # nn.Identity()
            ]))

            if not is_last:
                horizon = horizon // 2

        mid_dim = dims[-1]
        self.mid_block1 = ResidualTemporalBlock(mid_dim, mid_dim, embed_dim=time_dim, horizon=horizon)
        self.mid_attn = Residual(PreNorm(mid_dim, LinearAttention(mid_dim))) if attention else nn.Identity()
        self.mid_block2 = ResidualTemporalBlock(mid_dim, mid_dim, embed_dim=time_dim, horizon=horizon)
        self.mid_block3 = ResidualTemporalBlock(mid_dim, mid_dim, embed_dim=time_dim, horizon=horizon)
        self.mid_block4 = ResidualTemporalBlock(mid_dim, mid_dim, embed_dim=time_dim, horizon=horizon)
        self.pooling = nn.AdaptiveAvgPool1d(1)
        self.output_layer = nn.Linear(mid_dim, 1)
        self.output_act_fn = nn.Sigmoid()

    def vmapped_fwd(self, t, x, context=None):
        return self(t.reshape(1), x.unsqueeze(0), context.unsqueeze(0)).squeeze(0)

    # @torch.compile(mode='max-autotune')
    def forward(self, t, x, context=None, dropout=False):
        '''
            x : [ batch x horizon x transition ]
        '''

        # ensure t is a batched tensor
        B, H, d = x.shape
        t = t.reshape(-1)
        if t.shape[0] == 1:
            t = t.repeat(B)
        t = self.time_embedding(t)
        # x = einops.rearrange(x, 'b h t -> b t h')
        x = x.permute(0, 2, 1)
        x = pad_to_multiple(x, m=2 ** len(self.downs))

        if context is not None:
            # constraint_type = context[:, -2:]
            # context = context[:, :-2]
            context = context.reshape(B, -1)
            c = self.constraint_type_embed(context)
            # c = context
            # c = torch.cat((context, ctype_embed), dim=-1)
            # need to do dropout on context embedding to train unconditional model alongside conditional
            if dropout:
                mask_dist = Bernoulli(probs=1 - self.context_dropout_p)
                mask = mask_dist.sample((B,))  # .to(device=context.device)
                c = mask * c
                t = torch.cat((t, c), dim=-1)
            else:
                t = torch.cat((t, c), dim=-1)
        else:
            t = torch.cat((t, torch.zeros(B, 32, device=t.device)), dim=-1)

        t = self.time_mlp(t)
        h = []
        for resnet, resnet2, attn, downsample in self.downs:
            x = resnet(x, t)
            x = resnet2(x, t)
            # x = attn(x)
            h.append(x)
            x = downsample(x)

        x = self.mid_block1(x, t)
        # x = self.mid_attn(x)
        x = self.mid_block2(x, t)
        x = self.mid_block3(x, t)
        x = self.mid_block4(x, t)
        x = self.pooling(x).reshape(B, -1)
<<<<<<< HEAD
        
=======
>>>>>>> 4dacca71
        return self.output_act_fn(self.output_layer(x))<|MERGE_RESOLUTION|>--- conflicted
+++ resolved
@@ -246,11 +246,7 @@
             trajectory_embed_dim=4
     ):
         super().__init__()
-<<<<<<< HEAD
         # self.register_buffer('traj_dropout_p', torch.tensor([dropout_p]))
-=======
-        self.register_buffer('traj_dropout_p', torch.tensor([dropout_p]))
->>>>>>> 4dacca71
         self.temporal_unet = TemporalUnet(horizon, transition_dim, cond_dim, dim, dim_mults, attention, dropout_p)
         self.time_embedding = SinusoidalPosEmb(32)
         self.pooling = nn.AdaptiveAvgPool1d(trajectory_embed_dim)
@@ -266,11 +262,7 @@
             nn.Linear(128, cond_dim)
         )
 
-<<<<<<< HEAD
     # @torch.compile(mode='max-autotune')
-=======
-    @torch.compile(mode='max-autotune')
->>>>>>> 4dacca71
     def forward(self, t, x, context, dropout=False):
         '''
             x : [ batch x horizon x transition ]
@@ -423,8 +415,5 @@
         x = self.mid_block3(x, t)
         x = self.mid_block4(x, t)
         x = self.pooling(x).reshape(B, -1)
-<<<<<<< HEAD
         
-=======
->>>>>>> 4dacca71
         return self.output_act_fn(self.output_layer(x))
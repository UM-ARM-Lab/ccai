--- conflicted
+++ resolved
@@ -114,11 +114,7 @@
 class TrajectoryDiffusionModel(nn.Module):
 
     def __init__(self, T, dx, du, context_dim, problem=None, timesteps=20, hidden_dim=64, constrained=False,
-<<<<<<< HEAD
-                 unconditional=False, generate_context=False, discriminator_guidance=False):
-=======
-                 unconditional=False, generate_context=False, score_model='conv_unet'):
->>>>>>> cc05bd9d
+                 unconditional=False, generate_context=False, discriminator_guidance=False, score_model='conv_unet'):
         super().__init__()
         self.T = T
         self.dx = dx
@@ -142,11 +138,8 @@
                 self.diffusion_model = GaussianDiffusion(T, dx, du, context_dim, timesteps=timesteps,
                                                          sampling_timesteps=timesteps, hidden_dim=hidden_dim,
                                                          unconditional=unconditional,
-<<<<<<< HEAD
-                                                         discriminator_guidance=discriminator_guidance)
-=======
+                                                         discriminator_guidance=discriminator_guidance,
                                                          model_type=score_model)
->>>>>>> cc05bd9d
 
     def sample(self, N, H=None, start=None, goal=None, constraints=None, past=None):
         # B, N, _ = constraints.shape
@@ -275,11 +268,8 @@
 class TrajectorySampler(nn.Module):
 
     def __init__(self, T, dx, du, context_dim, type='nf', dynamics=None, problem=None, timesteps=50, hidden_dim=64,
-<<<<<<< HEAD
-                 constrain=False, unconditional=False, generate_context=False, discriminator_guidance=False):
-=======
-                 constrain=False, unconditional=False, generate_context=False, score_model='conv_unet'):
->>>>>>> cc05bd9d
+                 constrain=False, unconditional=False, generate_context=False, score_model='conv_unet',
+                 discriminator_guidance=False):
         super().__init__()
         self.T = T
         self.dx = dx
@@ -293,12 +283,9 @@
             self.model = TrajectoryCNFModel(T, dx, du, context_dim, hidden_dim=hidden_dim)
         else:
             self.model = TrajectoryDiffusionModel(T, dx, du, context_dim, problem, timesteps, hidden_dim, constrain,
-<<<<<<< HEAD
                                                   unconditional, generate_context=generate_context,
-                                                  discriminator_guidance=discriminator_guidance)
-=======
-                                                  unconditional, generate_context=generate_context, score_model=score_model)
->>>>>>> cc05bd9d
+                                                  discriminator_guidance=discriminator_guidance,
+                                                  score_model=score_model)
 
         self.register_buffer('x_mean', torch.zeros(dx + du))
         self.register_buffer('x_std', torch.ones(dx + du))

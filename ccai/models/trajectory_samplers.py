--- conflicted
+++ resolved
@@ -105,12 +105,8 @@
 
 class TrajectoryDiffusionModel(nn.Module):
 
-<<<<<<< HEAD
     def __init__(self, T, dx, du, context_dim, problem=None, timesteps=20, hidden_dim=64, constrained=False,
                  unconditional=False):
-=======
-    def __init__(self, T, dx, du, context_dim, problem=None, timesteps=20, hidden_dim=64):
->>>>>>> b87ca188
         super().__init__()
         self.T = T
         self.dx = dx
@@ -126,12 +122,8 @@
                                                         unconditional=unconditional)
         else:
             self.diffusion_model = GaussianDiffusion(T, (dx + du), context_dim, timesteps=timesteps,
-<<<<<<< HEAD
                                                      sampling_timesteps=timesteps, hidden_dim=hidden_dim,
                                                      unconditional=unconditional)
-=======
-                                                     sampling_timesteps=timesteps, hidden_dim=hidden_dim)
->>>>>>> b87ca188
 
     def sample(self, start, goal, constraints):
         B, N, _ = constraints.shape
@@ -146,7 +138,7 @@
     def loss(self, trajectories, start, goal, constraints):
         B = trajectories.shape[0]
         context = torch.cat((start, goal, constraints), dim=1)
-        #context=None
+        # context=None
         return self.diffusion_model.loss(trajectories.reshape(B, -1), context=context).mean()
 
     def set_norm_constants(self, x_mu, x_std):
@@ -159,7 +151,6 @@
                              constraints), dim=-1)
         return self.diffusion_model.model_predictions(trajectories, t, context=context).pred_noise
 
-<<<<<<< HEAD
     def resample(self, start, goal, constraints, initial_trajectory, timestep):
         B, N, _ = constraints.shape
         context = torch.cat((start.unsqueeze(1).repeat(1, N, 1),
@@ -170,8 +161,6 @@
                                                 timestep=timestep).reshape(-1, self.T, self.dx + self.du)
         return samples
 
-=======
->>>>>>> b87ca188
 
 class TrajectoryCNFModel(TrajectoryCNF):
 
@@ -189,12 +178,8 @@
 
 class TrajectorySampler(nn.Module):
 
-<<<<<<< HEAD
     def __init__(self, T, dx, du, context_dim, type='nf', dynamics=None, problem=None, timesteps=20, hidden_dim=64,
                  constrain=False, unconditional=False):
-=======
-    def __init__(self, T, dx, du, context_dim, type='nf', dynamics=None, problem=None, timesteps=20, hidden_dim=64):
->>>>>>> b87ca188
         super().__init__()
         self.T = T
         self.dx = dx
@@ -207,12 +192,8 @@
         elif type == 'cnf':
             self.model = TrajectoryCNFModel(T, dx, du, context_dim)
         else:
-<<<<<<< HEAD
             self.model = TrajectoryDiffusionModel(T, dx, du, context_dim, problem, timesteps, hidden_dim, constrain,
                                                   unconditional)
-=======
-            self.model = TrajectoryDiffusionModel(T, dx, du, context_dim, problem, timesteps, hidden_dim)
->>>>>>> b87ca188
 
         self.register_buffer('x_mean', torch.zeros(dx + du))
         self.register_buffer('x_std', torch.ones(dx + du))
@@ -233,7 +214,8 @@
         norm_start = (start - self.x_mean[:self.dx]) / self.x_std[:self.dx]
         norm_initial_trajectory = (initial_trajectory - self.x_mean) / self.x_std
 
-        return self.model.resample(norm_start, goal, constraints, norm_initial_trajectory, timestep) * self.x_std + self.x_mean
+        return self.model.resample(norm_start, goal, constraints, norm_initial_trajectory,
+                                   timestep) * self.x_std + self.x_mean
 
     def loss(self, trajectories, start, goal, constraints=None):
         return self.model.loss(trajectories, start, goal, constraints)

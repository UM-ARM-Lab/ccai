import torch
from torch import nn
import numpy as np

from ccai.models.temporal import TemporalUnet, TemporalUNetContext, BinaryClassifier, UnetClassifier
from ccai.models.transformer import TransformerContext, TransformerForDiffusion

from einops import reduce
import math

from tqdm import tqdm


def cosine_beta_schedule(timesteps, s=0.008, dtype=torch.float32):
    """
    cosine schedule
    as proposed in https://openreview.net/forum?id=-NEXDKk8gZ
    """
    steps = timesteps + 1
    x = np.linspace(0, steps, steps)
    alphas_cumprod = np.cos(((x / steps) + s) / (1 + s) * np.pi * 0.5) ** 2
    alphas_cumprod = alphas_cumprod / alphas_cumprod[0]
    betas = 1 - (alphas_cumprod[1:] / alphas_cumprod[:-1])
    betas_clipped = np.clip(betas, a_min=0, a_max=0.999)
    return torch.tensor(betas_clipped, dtype=dtype)


class Residual(nn.Module):
    def __init__(self, fn):
        super().__init__()
        self.fn = fn

    def forward(self, x, t, *args, **kwargs):
        return self.fn(x, t, *args, **kwargs) + x


class MLP(nn.Module):
    def __init__(self, input_dim, output_dim, hidden_size=64, num_layers=2):
        super().__init__()

        layers = [nn.Linear(input_dim, hidden_size), nn.ReLU()]
        for _ in range(num_layers - 1):
            layers.append(nn.Linear(hidden_size, hidden_size))
            layers.append(nn.ReLU())
        layers.append(nn.Linear(hidden_size, output_dim))
        self.net = nn.Sequential(*layers)

    def forward(self, x, t, context):
        B = x.shape[0]
        t = t.reshape(B, 1)
        xtc = torch.cat([x, t, context], dim=-1)
        return self.net(xtc)


def ResNetBlock(input_dim, context_dim, hidden_size, num_layers):
    return Residual(MLP(input_dim + 1 + context_dim, input_dim, hidden_size, num_layers))


class ResNet(nn.Module):
    def __init__(self, input_dim, context_dim, hidden_size, num_layers, num_blocks):
        super().__init__()
        self.blocks = [ResNetBlock(input_dim, context_dim, hidden_size, num_layers) for _ in range(num_blocks)]
        self.blocks = nn.ModuleList(self.blocks)

    def forward(self, x, t, context):
        for block in self.blocks:
            x = block(x, t, context)
        return x


def extract(a, t, x_shape):
    b, *_ = t.shape
    out = a.gather(-1, t)
    return out.reshape(b, *((1,) * (len(x_shape) - 1)))


from torch.nn import functional as F


def identity(t, *args, **kwargs):
    return t


from collections import namedtuple

ModelPrediction = namedtuple('ModelPrediction', ['pred_noise', 'pred_x_start'])


def exists(x):
    return x is not None


def default(val, d):
    if exists(val):
        return val
    return d() if callable(d) else d



class GaussianDiffusion(nn.Module):
    def __init__(
            self,
            horizon,
            dx,
            du,
            context_dim,
            timesteps=1000,
            sampling_timesteps=20,
            loss_type='l2',
            objective='pred_noise',
            schedule_fn_kwargs=dict(),
            ddim_sampling_eta=0.,
            min_snr_loss_weight=False,  # https://arxiv.org/abs/2303.09556
            min_snr_gamma=5,
            hidden_dim=32,
            unconditional=True,
            model_type='conv_unet',
            discriminator_guidance=False
    ):
        super().__init__()

        if model_type not in ['conv_unet', 'transformer']:
            raise ValueError('Invalid model type')

        # model provides score fcn for both trajectory and context
        if model_type == 'conv_unet':
            self.model = TemporalUnet(horizon, dx + du, context_dim, dim=hidden_dim)
        else:
            self.model = TransformerForDiffusion(dx + du, dx + du, horizon, 1, cond_dim=context_dim, n_emb=hidden_dim)

        self.horizon = horizon
        self.xu_dim = dx + du
        self.dx = dx
        self.du = du
        self.hidden_dim = hidden_dim
        self.model = TemporalUnet(self.horizon, self.xu_dim, cond_dim=context_dim, dim=hidden_dim)

        self.classifier = None
<<<<<<< HEAD
        # if discriminator_guidance:
        self.classifier = UnetClassifier(self.horizon, self.xu_dim, cond_dim=context_dim, dim=hidden_dim)
=======
        if discriminator_guidance:
            self.classifier = UnetClassifier(self.horizon, self.xu_dim, cond_dim=context_dim, dim=hidden_dim)
>>>>>>> 4dacca71


        self.objective = objective
        self.unconditional = unconditional
        self.context_dim = context_dim
        beta_schedule_fn = cosine_beta_schedule
        betas = beta_schedule_fn(timesteps, **schedule_fn_kwargs)

        alphas = 1. - betas
        alphas_cumprod = torch.cumprod(alphas, dim=0)
        alphas_cumprod_prev = F.pad(alphas_cumprod[:-1], (1, 0), value=1.)

        timesteps, = betas.shape
        self.num_timesteps = int(timesteps)
        self.loss_type = loss_type

        # sampling related parameters
        self.sampling_timesteps = sampling_timesteps

        assert self.sampling_timesteps <= timesteps
        self.is_ddim_sampling = self.sampling_timesteps < timesteps
        self.ddim_sampling_eta = ddim_sampling_eta

        # helper function to register buffer from float64 to float32

        register_buffer = lambda name, val: self.register_buffer(name, val.to(torch.float32))

        register_buffer('betas', betas)
        register_buffer('alphas_cumprod', alphas_cumprod)
        register_buffer('alphas_cumprod_prev', alphas_cumprod_prev)

        # calculations for diffusion q(x_t | x_{t-1}) and others

        register_buffer('sqrt_alphas_cumprod', torch.sqrt(alphas_cumprod))
        register_buffer('sqrt_one_minus_alphas_cumprod', torch.sqrt(1. - alphas_cumprod))
        register_buffer('log_one_minus_alphas_cumprod', torch.log(1. - alphas_cumprod))
        register_buffer('sqrt_recip_alphas_cumprod', torch.sqrt(1. / alphas_cumprod))
        register_buffer('sqrt_recipm1_alphas_cumprod', torch.sqrt(1. / alphas_cumprod - 1))

        # calculations for posterior q(x_{t-1} | x_t, x_0)

        posterior_variance = betas * (1. - alphas_cumprod_prev) / (1. - alphas_cumprod)

        # above: equal to 1. / (1. / (1. - alpha_cumprod_tm1) + alpha_t / beta_t)

        register_buffer('posterior_variance', posterior_variance)

        # below: log calculation clipped because the posterior variance is 0 at the beginning of the diffusion chain

        register_buffer('posterior_log_variance_clipped', torch.log(posterior_variance.clamp(min=1e-20)))
        register_buffer('posterior_mean_coef1', betas * torch.sqrt(alphas_cumprod_prev) / (1. - alphas_cumprod))
        register_buffer('posterior_mean_coef2', (1. - alphas_cumprod_prev) * torch.sqrt(alphas) / (1. - alphas_cumprod))

        # derive loss weight
        # snr - signal noise ratio

        snr = alphas_cumprod / (1 - alphas_cumprod)

        # https://arxiv.org/abs/2303.09556
        maybe_clipped_snr = snr.clone()
        if min_snr_loss_weight:
            maybe_clipped_snr.clamp_(max=min_snr_gamma)
        if objective == 'pred_noise':
            register_buffer('loss_weight', maybe_clipped_snr / snr)
        elif objective == 'pred_x0':
            register_buffer('loss_weight', maybe_clipped_snr)
        elif objective == 'pred_v':
            register_buffer('loss_weight', maybe_clipped_snr / (snr + 1))

        self.classifier_guidance = torch.vmap(torch.func.jacrev(self._classifier_guidance, argnums=1))

    def add_classifier(self):
        #self.classifier = BinaryClassifier()
        self.classifier = UnetClassifier(self.horizon, self.xu_dim, cond_dim=self.context_dim, dim=self.hidden_dim)

    def predict_start_from_noise(self, x_t, t, noise):
        return (
                extract(self.sqrt_recip_alphas_cumprod, t, x_t.shape) * x_t -
                extract(self.sqrt_recipm1_alphas_cumprod, t, x_t.shape) * noise
        )

    def predict_noise_from_start(self, x_t, t, x0):
        return (
                (extract(self.sqrt_recip_alphas_cumprod, t, x_t.shape) * x_t - x0) /
                extract(self.sqrt_recipm1_alphas_cumprod, t, x_t.shape)
        )

    def predict_v(self, x_start, t, noise):
        return (
                extract(self.sqrt_alphas_cumprod, t, x_start.shape) * noise -
                extract(self.sqrt_one_minus_alphas_cumprod, t, x_start.shape) * x_start
        )

    def predict_start_from_v(self, x_t, t, v):
        return (
                extract(self.sqrt_alphas_cumprod, t, x_t.shape) * x_t -
                extract(self.sqrt_one_minus_alphas_cumprod, t, x_t.shape) * v
        )

    def q_posterior(self, x_start, x_t, t):
        posterior_mean = (
                extract(self.posterior_mean_coef1, t, x_t.shape) * x_start +
                extract(self.posterior_mean_coef2, t, x_t.shape) * x_t
        )
        posterior_variance = extract(self.posterior_variance, t, x_t.shape)
        posterior_log_variance_clipped = extract(self.posterior_log_variance_clipped, t, x_t.shape)
        return posterior_mean, posterior_variance, posterior_log_variance_clipped

    def model_predictions(self, x, t, context=None):

        if context is not None:
            context = context.reshape(context.shape[0], -1, context.shape[-1])
            B, N, _ = context.shape
        guidance_weights = torch.tensor([0.5, 0.5], device=x.device)
        w_total = 1.2
        unconditional, _ = self.model.compiled_unconditional_test(t, x)
        if not (context is None or self.unconditional):
            num_constraints = context.shape[1]

            conditional, _ = self.model.compiled_conditional_test(t.unsqueeze(1).expand(-1, N).reshape(-1),
                                                               x.unsqueeze(1).expand(-1, N, -1, -1).reshape(B * N,
                                                                                                            self.horizon,
                                                                                                            -1),
                                                               context.reshape(B * N, -1))

            if self.classifier is not None and False:
                guidance = self.classifier_guidance(t.unsqueeze(1).expand(-1, N).reshape(-1),
                                                    x.unsqueeze(1).expand(-1, N, -1, -1).reshape(B*N, self.horizon, -1),
                                                    context.reshape(B*N, -1)).squeeze(1)
                guidance = extract(torch.sqrt(self.posterior_variance), t, guidance.shape) * guidance
                conditional = conditional - 0.0 * guidance
            conditional = conditional.reshape(B, N, self.horizon, -1)

            # classifier free guidance
            model_output = unconditional
            # compose multiple constraints
            if num_constraints == 1:
                model_output += w_total * (conditional.squeeze(1) - unconditional)
            else:
                diff = conditional - unconditional.unsqueeze(1)
                model_output += w_total * torch.sum(guidance_weights.reshape(1, -1, 1, 1) * diff, dim=1)
        else:
            model_output = unconditional

        pred_noise = model_output

        x_start = self.predict_start_from_noise(x, t, pred_noise)
        return ModelPrediction(pred_noise, x_start)

    def _classifier_guidance(self, t, x, context):
        #_, h = self.model(t[None], x[None], context[None])
        pred = torch.clip(self.classifier.vmapped_fwd(t, x, context), min=1e-5, max=1 - 1e-5)
        log_odds = torch.log(pred / (1 - pred))
        return log_odds.squeeze(0)


    def p_mean_variance(self, x, t, context):
        preds = self.model_predictions(x, t, context)
        x_start = preds.pred_x_start
        model_mean, posterior_variance, posterior_log_variance = self.q_posterior(x_start=x_start, x_t=x, t=t)
        return model_mean, posterior_variance, posterior_log_variance, x_start

    @torch.no_grad()
    def p_sample(self, x, t, context):
        b, *_, device = *x.shape, x.device
        alpha = 0.5
        batched_times = torch.full((b,), t, device=x.device, dtype=torch.long)
        model_mean, _, model_log_variance, x_start = self.p_mean_variance(x=x, t=batched_times, context=context)
        noise = torch.randn_like(x) if t > 0 else 0.  # no noise if t == 0
        pred_img = model_mean + alpha * (0.5 * model_log_variance).exp() * noise
        return pred_img, x_start

    def _apply_conditioning(self, x, condition=None):
        if condition is None:
            return x

        lb = torch.tensor([-0.47, -0.196, -0.174, -0.227, -0.47, -0.196, -0.174,
                           -0.227, 0.26, -0.105, -0.199, -0.162, -0.1, -0.1])
        ub = torch.tensor([0.47, 1.61, 1.709, 1.618, 0.47, 1.61, 1.709,
                           1.618, 1.396, 1.163, 1.644, 1.719, 0.1, 0.1])

<<<<<<< HEAD
        lb, ub, = lb.to(device=x.device), ub.to(device=x.device)
        lb = (lb - self.mu[:len(lb)]) / self.std[:len(lb)]
        ub = (ub - self.mu[:len(ub)]) / self.std[:len(ub)]

=======
        lb = (lb - self.mu[:len(lb)]) / self.std[:len(lb)]
        ub = (ub - self.mu[:len(ub)]) / self.std[:len(ub)]

        lb, ub, = lb.to(device=x.device), ub.to(device=x.device)
>>>>>>> 4dacca71
        torch.clip_(x[:, :, :len(lb)], min=lb, max=ub)
        for t, (start_idx, val) in condition.items():
            val = val.reshape(val.shape[0], -1, val.shape[-1])
            n, h, d = val.shape
            x[:, t:t + h, start_idx:start_idx + d] = val.clone()
        return x

    @torch.no_grad()
    def p_sample_loop(self, shape, condition, context, return_all_timesteps=False,
                      start_timestep=None,
                      trajectory=None):
        batch, device = shape[0], self.betas.device

        if trajectory is None:
            img = torch.randn(shape, device=device)
        else:
            img = trajectory
        if start_timestep is None:
            start_timestep = self.num_timesteps
        img = self._apply_conditioning(img, condition)
        imgs = [img]
        for t in reversed(range(0, start_timestep)):
            img, x_start = self.p_sample(img, t, context)
            img = self._apply_conditioning(img, condition)
            # img[:, -1, 8] = img[:, 0, 8] + np.pi / 4.0
            imgs.append(img)

        ret = img if not return_all_timesteps else torch.stack(imgs, dim=1)

        return ret

    @torch.no_grad()
    def p_multi_sample_loop(self, shape, condition, context, return_all_timesteps=False,
                            start_timestep=None,
                            trajectory=None):

        # B is batch dimension, N is number of sub-trajectories, H is horizon of each subtrajectory
        B, N, H, xu_dim = shape
        device = self.betas.device
        if trajectory is None:
            img = torch.randn(shape, device=device)
        else:
            img = trajectory

        # first state of each subtrajectory should be the same as the final state of the previous
        # make noises the same
        for i in range(1, N):
            img[:, i, 0] = img[:, i - 1, -1]

        if start_timestep is None:
            start_timestep = self.num_timesteps

        # TODO: currently only allow conditioning for first subtrajectory
        #  need to think how to do this for all subtrajectories
        img[:, 0] = self._apply_conditioning(img[:, 0], condition)
        imgs = [img]
        if context is not None:
            context = context.reshape(B * N, 1, -1)
        for t in reversed(range(0, start_timestep)):
            img, x_start = self.p_sample(img.reshape(B * N, H, -1), t, context)
            img = img.reshape(B, N, H, -1)

            # combine subtrajectory updates
            for i in range(1, N):
                tmp = img[:, i, 0, :self.dx].clone()
                img[:, i, 0, :self.dx] = (tmp + img[:, i - 1, -1, :self.dx]) / 2
                img[:, i - 1, -1, :self.dx] = img[:, i, 0, :self.dx]

            img = self._apply_conditioning(img.reshape(B, H*N, -1), condition).reshape(B, N, H, -1)

            # add some guidance using gradient - maximise turn angle, keep upright
            eta = 0.0
            img[:, :, :, self.dx - 3:self.dx - 1] -= 0.1 * 2 * eta * img[:, :, :, self.dx - 3:self.dx - 1]
            # img[:, -1, -1, self.dx - 1] -= 10 * /eta
            img[:, :, :, self.dx - 1] -= eta

            # img[:, -1, -1, 8] += 1.0e-3
            imgs.append(img)

        ret = img if not return_all_timesteps else torch.stack(imgs, dim=1)

        return ret

    @torch.no_grad()
    def ddim_sample(self, shape, context, return_all_timesteps=False):
        batch, device, total_timesteps, sampling_timesteps, eta, objective = shape[
            0], self.betas.device, self.num_timesteps, self.sampling_timesteps, self.ddim_sampling_eta, self.objective

        times = torch.linspace(-1, total_timesteps - 1,
                               steps=sampling_timesteps + 1)  # [-1, 0, 1, 2, ..., T-1] when sampling_timesteps == total_timesteps
        times = list(reversed(times.int().tolist()))
        time_pairs = list(zip(times[:-1], times[1:]))  # [(T-1, T-2), (T-2, T-3), ..., (1, 0), (0, -1)]

        img = torch.randn(shape, device=device)
        imgs = [img]

        for time, time_next in time_pairs:
            time_cond = torch.full((batch,), time, device=device, dtype=torch.long)
            pred_noise, x_start, *_ = self.model_predictions(img, time_cond, context)

            if time_next < 0:
                img = x_start
                imgs.append(img)
                continue

            alpha = self.alphas_cumprod[time]
            alpha_next = self.alphas_cumprod[time_next]

            sigma = eta * ((1 - alpha / alpha_next) * (1 - alpha_next) / (1 - alpha)).sqrt()
            c = (1 - alpha_next - sigma ** 2).sqrt()

            noise = torch.randn_like(img)

            img = x_start * alpha_next.sqrt() + \
                  c * pred_noise + \
                  sigma * noise

            imgs.append(img)

        ret = img if not return_all_timesteps else torch.stack(imgs, dim=1)
        return ret

    def sample(self, N, H=None, condition=None, context=None, return_all_timesteps=False):
        B = 1
        if H is None:
            H = self.horizon

        if context is not None:
            N2, num_constraints, dc = context.shape
            assert N2 == N

            # context = context.reshape(B, 1, num_constraints, dc).repeat(1, N, 1, 1).reshape(B * N, num_constraints, -1)

        sample_fn = self.p_sample_loop if not self.is_ddim_sampling else self.ddim_sample
        if H > self.horizon:
            # get closest multiple of horizon
            factor = math.ceil(H / self.horizon)
            # H_total = factor * self.horizon
            sample = self.p_multi_sample_loop((B * N, factor, self.horizon, self.xu_dim),
                                              condition=condition, context=context,
                                              return_all_timesteps=return_all_timesteps)

            if self.classifier is not None:
                likelihood = self.classifier(
                    torch.zeros(B *N * factor, device=sample.device),
                    sample.reshape(-1, self.horizon, self.xu_dim),
                    context=context.reshape(-1, self.context_dim)
                ).reshape(B*N, factor)
            else:
                likelihood = self.approximate_likelihood(sample.reshape(-1, self.horizon, self.xu_dim)).reshape(B*N, factor)

            weight = 0.9 ** torch.arange(0, factor, device=sample.device)
            likelihood = torch.sum(likelihood * weight[None, :], dim=1)
            # combine samples
            combined_samples = [sample[:, i, :-1] for i in range(0, factor - 1)]
            combined_samples.append(sample[:, -1])
            sample = torch.cat([sample[:, i] for i in range(0, factor)], dim=1)
            # get combined trajectory
            # sample = torch.cat(combined_samples, dim=1)
            return sample, likelihood

        sample = sample_fn((B * N, H, self.xu_dim), condition=condition, context=context.squeeze(1),
                         return_all_timesteps=return_all_timesteps)

<<<<<<< HEAD
        if self.classifier is not None:
            likelihood = self.classifier(
                torch.zeros(B * N, device=sample.device),
                sample.reshape(-1, self.horizon, self.xu_dim),
                context=context.reshape(-1, self.context_dim)
            )
        else:
            return sample, None
            likelihood = self.approximate_likelihood(sample.reshape(-1, self.horizon, self.xu_dim))
=======
        likelihood = self.classifier(
            torch.zeros(B * N, device=sample.device),
            sample.reshape(-1, self.horizon, self.xu_dim),
            context=context.reshape(-1, self.context_dim)
        )
>>>>>>> 4dacca71

        return sample, likelihood

    def q_sample(self, x_start, t, noise=None):
        noise = default(noise, lambda: torch.randn_like(x_start))

        return (
                extract(self.sqrt_alphas_cumprod, t, x_start.shape) * x_start +
                extract(self.sqrt_one_minus_alphas_cumprod, t, x_start.shape) * noise
        )

    @property
    def loss_fn(self):
        if self.loss_type == 'l1':
            return F.l1_loss
        elif self.loss_type == 'l2':
            return F.mse_loss
        else:
            raise ValueError(f'invalid loss type {self.loss_type}')

    def p_losses(self, x_start, t, context, noise=None, mask=None):
        B = x_start.shape[0]
        noise = default(noise, lambda: torch.randn_like(x_start))
        x = self.q_sample(x_start=x_start, t=t, noise=noise)
        mask = mask[:, :, :self.dx+self.du]
        # mask defines in-painting, model should receive un-noised copy of masked states
        # note -- only mask states, not controls
        masked_idx = (mask == 0).nonzero()
        x[masked_idx[:, 0], masked_idx[:, 1], masked_idx[:, 2]] = x_start[
            masked_idx[:, 0], masked_idx[:, 1], masked_idx[:, 2]]

        # ensure angle between [-1, 1]
        # x[..., 8] = ((x[..., 8] + 1.0) % 2.0) - 1.0

        # predict and take gradient step
        model_out, _ = self.model.compiled_conditional_train(t, x, context)
        # TODO need to figure out how to do loss that respects wrap-around
        loss = self.loss_fn(model_out, noise, reduction='none')
        # diff = model_out - noise
        # # diff is also an angle, so map between [-1, 1]
        # # TODO not sure what this does for gradients??
        # diff[..., 8] = ((diff[..., 8] + 1.0) % 2.0) - 1.0
        # # account for -1 and 1 having zero distance
        # #diff[..., 8] = torch.where(diff[..., 8].abs() > 1.0, 1.0 - diff[..., 8], diff[..., 8]
        # loss = diff ** 2
        # diff for angle
        #

        # apply mask
        if mask is not None:
            # TODO: I wanted to try this as it makes sense, unfortunately leads to nan loss - not exactly sure why
            # mask should increase weight for turning angle
            # mask[:, :, 14:16] *= 1.5
            loss = loss * mask
            loss = loss.reshape(B, -1).sum(dim=1) / mask.reshape(B, -1).sum(dim=1)

        return loss.mean()

    def loss(self, x, context, mask=None):
        # print('x shape', x.shape, self.dx, self.xu_dim)
        b = x.shape[0]
<<<<<<< HEAD
        x = x[:, :, :self.dx]
=======
        # x = x[:, :, :self.dx]
>>>>>>> 4dacca71
        x = x.reshape(b, -1, self.xu_dim)
        device = x.device
        t = torch.randint(0, self.num_timesteps, (b,), device=device).long()
        return self.p_losses(x, t, context, mask=mask)

    def set_norm_constants(self, mu, std):
        self.mu = mu
        self.std = std

    def resample(self, x, condition, context, timestep):
        B = x.shape[0]
        if context is not None:
            B, num_constraints, dc = context.shape
            context = context.reshape(B, 1, num_constraints, dc)

        ##context = context.reshape(B, 1, num_constraints, dc).repeat(1, N, 1, 1).reshape(B * N, num_constraints, -1)

        # for replanning
        # takes a current data estimate x_0, samples from forward diffusion to noise to x_timestep < T
        # then runs reverse diffusion to get a new updated sample
        # what if we noise it a little less than we were supposed to
        batched_times = torch.full((B,), timestep, device=x.device, dtype=torch.long)

        x_noised = self.q_sample(x, batched_times - 1)
        # x_noised = x
        # return resampled
        return self.p_sample_loop(x.shape, condition=condition, context=context,
                                  return_all_timesteps=False,
                                  start_timestep=timestep,
                                  trajectory=x_noised)

    def approximate_likelihood(self, x, context=None, forward_kl=False):
        B, H, d = x.shape
        device = self.betas.device
        # N = 100
        # we could randomly choose timesteps, or do all of them. For now let's randomly generatre
        # t = torch.randint(1, self.num_timesteps, (N,), device=device).long()
        # t = torch.arange(1, self.num_timesteps, device=device).long()
        t = torch.arange(1, self.num_timesteps, 8, device=device).long()
        # t = torch.arange(5, 30, 2, device=device).long()

        N = t.shape[0]
        t = t[None, :].repeat(B, 1).reshape(B * N)
        x_0 = x[:, None, ...].repeat(1, N, 1, 1).reshape(B * N, H, d)

        noise_x = torch.randn_like(x_0)
        x_t = self.q_sample(x_start=x_0, t=t, noise=noise_x)

        # compute the posterior q(t-1 | t, 0)
        q_next_x = self.q_posterior(x_start=x_0, x_t=x_t, t=t)

        # Compute our diffusing step from t to t-1
        p_next_x = self.p_mean_variance(x=x_t, t=t, context=context)

        if forward_kl:
            kl_x = self._gaussian_kl(p_next_x[0], p_next_x[1], q_next_x[0], q_next_x[1])
        else:
            kl_x = self._gaussian_kl(q_next_x[0], q_next_x[1], p_next_x[0], p_next_x[1])
        overall_kl = kl_x.reshape(B, N).mean(dim=1)
        return -overall_kl

    @staticmethod
    def _gaussian_kl(mu_1, var_1, mu_2, var_2):
        """ computes kl divergence KL(p_1 | p_2) """
        first_term = 0.5 * torch.log(var_2 / var_1)
        second_term = (var_1 + (mu_1 - mu_2) ** 2) / (2 * var_2)
        kl = first_term + second_term - 0.5
        return kl.reshape(kl.shape[0], -1).sum(dim=1)

    def classifier_loss(self, x_start, context, label, mask, noise=None):
        loss_fn = nn.BCELoss(reduction='none')
        if self.classifier is None:
            raise ValueError('Classifier must be set before calling classifier_loss')
        # fist sample t
        b = x_start.shape[0]
        x = x_start.reshape(b, -1, self.xu_dim)
        device = x.device
        t = torch.randint(0, self.num_timesteps, (b,), device=device).long()
        noise = default(noise, lambda: torch.randn_like(x_start))

        x = self.q_sample(x_start=x_start, t=t, noise=noise)
        # mask defines in-painting, model should receive un-noised copy of masked states
        # note -- only mask states, not controls
        masked_idx = (mask == 0).nonzero()
        x[masked_idx[:, 0], masked_idx[:, 1], masked_idx[:, 2]] = x_start[
            masked_idx[:, 0], masked_idx[:, 1], masked_idx[:, 2]]

        # get weights
        #eps, h = self.model(t, x, context, dropout=False)
        pred_label = self.classifier(t, x, context)

        #print(torch.where(torch.isnan(h)))
        #print(torch.where(torch.isnan(x)))

        loss = loss_fn(pred_label, label)
        loss = torch.mean(extract(torch.sqrt(self.betas), t, loss.shape) * loss)

        # accuracy
        pred = torch.round(pred_label)
        accuracy = torch.mean(torch.where(pred == label, 1.0, 0.0))
        return loss, accuracy
<<<<<<< HEAD
=======

>>>>>>> 4dacca71

class JointDiffusion(GaussianDiffusion):
    """

        Class for jointly diffusing p(\tau, c) using score function networks e(\tau|c) and e(c|\tau)
        where \tau is the trajectory and c is the context.

    """

    def __init__(
            self,
            horizon,
            dx, du,
            context_dim,
            timesteps=1000,
            sampling_timesteps=20,
            loss_type='l2',
            hidden_dim=32,
            model_type='conv_unet',
            unconditional=True,
            inits_noise=None,
            noise_noise=None,
            guided=False
    ):
        super().__init__(
            horizon,
            dx,
            du,
            context_dim,
            timesteps=timesteps,
            sampling_timesteps=sampling_timesteps,
            loss_type=loss_type,
            hidden_dim=hidden_dim,
            unconditional=unconditional,
            model_type=model_type
        )
        if model_type not in ['conv_unet', 'transformer']:
            raise ValueError('Invalid model type')
        # model provides score fcn for both trajectory and context
        if model_type == 'conv_unet':
            self.model = TemporalUNetContext(horizon, dx + du, context_dim, dim=hidden_dim)
        else:
            self.model = TransformerContext(dx + du, dx + du, horizon, 1, cond_dim=context_dim, n_emb=hidden_dim)

        self.register_buffer('context_dropout_p', torch.tensor([0.25]))
        self.grad_cost = torch.func.vmap(torch.func.jacrev(self._cost))
        self.cost = torch.func.vmap(self._cost)

        self.inits_noise = inits_noise
        self.noise_noise = noise_noise

        self.guided = guided

    def model_predictions(self, x, t, context=None):
        B, N = x.shape[:2]

        if context is not None:
            context = context.reshape(B * N, -1)

        # print(t.reshape(B * N).shape, x.reshape(B * N, -1, self.xu_dim).shape, context.shape)
        e_x, e_c = self.model(t.reshape(B * N), x.reshape(B * N, -1, self.xu_dim), context)
        e_x = e_x.reshape(B, N, -1, self.xu_dim)
        e_c = e_c.reshape(B, N, -1)

        # combine score for knot points
        # print(N)
        # print('--')
        # print(e_x[0, 0, -1])
        # print(e_x[0, 1, 0])
        for i in range(1, N):
            tmp = e_x[:, i, 0, :self.dx].clone()  # = e_x[:, i]
            e_x[:, i, 0, :self.dx] = (tmp + e_x[:, i - 1, -1, :self.dx]) / 2.0
            e_x[:, i - 1, -1, :self.dx] = e_x[:, i, 0, :self.dx].clone()
            # e_x[:, i, 0, :10] = e_x[:, i-1, -1, :10]
            # e_x[:, i-1, -1, :10] = (tmp + e_x[:, i-1, -1, :10]) / 2
            # e_x[:, i, 0, :10] = e_x[:, i-1, -1, :10]

        if N == 1:
            e_x.squeeze_(1)
            e_c.squeeze_(1)

        x_start = self.predict_start_from_noise(x.reshape(B * N, -1, self.xu_dim),
                                                t.reshape(B * N),
                                                e_x.reshape(B * N, -1, self.xu_dim))  # .reshape(B, N, -1, self.xu_dim)
        c_start = self.predict_start_from_noise(context.reshape(B * N, -1),
                                                t.reshape(B * N),
                                                e_c.reshape(B * N, -1))  # .reshape(B, N, -1)
        return ModelPrediction(e_x, x_start), ModelPrediction(e_c, c_start)

    def p_mean_variance(self, x, t, context):
        x = x.reshape(x.shape[0], -1, *x.shape[-2:])
        t = t[:, None].repeat(1, x.shape[1])
        B, N, h, d = x.shape
        pred_x, pred_c = self.model_predictions(x, t, context)

        x_start = pred_x.pred_x_start
        c_start = pred_c.pred_x_start
        x_mean, x_var, x_log_var = self.q_posterior(x_start=x_start, x_t=x.reshape(B * N, h, d), t=t.reshape(B * N))
        c_mean, c_var, c_log_var = self.q_posterior(x_start=c_start, x_t=context.reshape(B * N, -1), t=t.reshape(B * N))
        return {'x': {'mean': x_mean.reshape(B, N, h, d), 'var': x_var.reshape(B, N, 1, 1),
                      'logvar': x_log_var.reshape(B, N, 1, 1), 'start': x_start.reshape(B, N, h, d)},
                'c': {'mean': c_mean.reshape(B, N, -1), 'var': c_var.reshape(B, N, 1),
                      'logvar': c_log_var.reshape(B, N, 1), 'start': c_start.reshape(B, N, -1)}}

    def _cost(self, x):
        return torch.sum((x[1:] - x[:-1]) ** 2)
        # ctheta = x[:, 8]
        # stheta = x[:, 9]
        # theta = torch.atan2(stheta, ctheta)
        # return torch.sum((theta[0] - theta[1]) ** 2) + torch.sum((theta[-1] - theta[-1]) ** 2)# - 0.01*(theta[-1]-theta[0]) ** 2

    @torch.no_grad()
    def p_sample(self, x, t, context):
        b, *_, device = *x.shape, x.device
        alpha = 1.0
        batched_times = torch.full((b,), t, device=x.device, dtype=torch.long)
        mu_var = self.p_mean_variance(x=x, t=batched_times, context=context)
        # model_mean, _, model_log_variance, x_start = self.p_mean_variance(x=x, t=batched_times, context=context)
        if self.noise_noise is not None:
            noise_x = .707**2 * self.noise_noise[t].to(x.device) if t > 0 else 0.
            # noise_x = 1 * self.noise_noise[t].to(x.device) if t > 0 else 0.
            noise_c = 0
        else:
            noise_x = torch.randn_like(x) if t > 0 else 0.  # no noise if t == 0
            noise_c = torch.randn_like(context) if t > 0 else 0.  # no noise if t == 0
        # make noise the same
        b, N = x.shape[:2]
        if t > 0 and len(x.shape) > 3:
            for i in range(1, N):
                noise_x[:, i, 0, :self.dx] = noise_x[:, i - 1, -1, :self.dx]

        # use same noise vector
        grad = torch.zeros_like(mu_var['x']['mean'])
        # add some guidance using gradient - maximise turn angle, keep upright
        eta = 0.0 if not self.guided else .02
        grad[:, :, :, self.dx - 3:self.dx - 1] = -2 * 0.1 * (mu_var['x']['mean'][:, :, :, self.dx - 3:self.dx - 1] +
                                                             self.mu[self.dx - 3:self.dx - 1].to(device=x.device))
        # grad[:, -1, -1, self.dx - 1] = -eta
        grad[:, :, :, self.dx - 1] = -1
        # print(mu_var['x']['logvar'].exp())
        pred_x = mu_var['x']['mean'] + alpha * (0.5 * mu_var['x']['logvar']).exp() * (noise_x + eta * grad)
        # pred_x = pred_x - 0.01 * self.grad_cost(mu_var['x']['mean'].reshape(b*N, -1, self.xu_dim)).reshape(b, N, -1, self.xu_dim)
        pred_c = mu_var['c']['mean'].squeeze(1) + alpha * (0.5 * mu_var['c']['logvar']).exp().squeeze(1) * noise_c
        # print(self.cost(pred_x).mean())#, self.cost(pred_x).max())
        return pred_x, mu_var['x']['start'], pred_c, mu_var['c']['start']

    @torch.no_grad()
    def p_sample_loop(self, shape, condition, context,
                      return_all_timesteps=False,
                      start_timestep=None,
                      trajectory=None):
        batch, device = shape[0], self.betas.device

        if self.inits_noise is not None:
            x = self.inits_noise.to(device)
        elif trajectory is None:
            x = torch.randn(shape, device=device)
        else:
            x = trajectory
        if context is None:
            c = torch.randn((batch, self.context_dim), device=device)
        else:
            c = context

        if start_timestep is None:
            start_timestep = self.num_timesteps

        x = self._apply_conditioning(x, condition)
        all_x = [x]
        all_c = [c]
        for t in reversed(range(0, start_timestep)):
            x, x_start, c, c_start = self.p_sample(x.unsqueeze(1), t, c)
            x = x.squeeze(1)
            condition = condition
            # apply conditioning
            x = self._apply_conditioning(x, condition)
            if context is not None:
                c = context

            all_x.append(x)
            all_c.append(c)

        ret_x = x if not return_all_timesteps else torch.stack(all_x, dim=1)
        ret_c = c if not return_all_timesteps else torch.stack(all_c, dim=1)

        return ret_x, ret_c

    def p_losses(self, x_start, t, context, noise=None, mask=None):
        B = x_start.shape[0]
        noise_x = default(noise, lambda: torch.randn_like(x_start))
        noise_c = default(noise, lambda: torch.randn_like(context))
        x = self.q_sample(x_start=x_start, t=t, noise=noise_x)
        c = self.q_sample(x_start=context, t=t, noise=noise_c)

        # mask defines in-painting, model should receive un-noised copy of masked states
        # note -- only mask states, not controls
        masked_idx = (mask == 0).nonzero()
        x[masked_idx[:, 0], masked_idx[:, 1], masked_idx[:, 2]] = x_start[
            masked_idx[:, 0], masked_idx[:, 1], masked_idx[:, 2]]

        # dropout for training to condition on context as well as diffuse context
        context_mask_dist = torch.distributions.Bernoulli(probs=1 - self.context_dropout_p)
        context_mask = context_mask_dist.sample((B,))  # .to(device=context.device)

        # do masking
        masked_idx = (context_mask == 0).nonzero()
        c[masked_idx[:, 0], masked_idx[:, 1]] = context[masked_idx[:, 0], masked_idx[:, 1]]

        # predict and take gradient step
        e_x, e_c = self.model(t, x, c)
        loss_x = self.loss_fn(e_x, noise_x, reduction='none')
        loss_c = self.loss_fn(e_c, noise_c, reduction='none')
        # apply mask
        if mask is not None:
            loss_x = loss_x * mask
            loss_x = loss_x.reshape(B, -1).sum(dim=1) / mask.reshape(B, -1).sum(dim=1)

            loss_c = loss_c * context_mask
            loss = loss_x + torch.sum(loss_c.reshape(B, -1), -1)

        # print(loss_x.mean(), loss_c.mean())

        ##print(context)
        # print(loss_x.mean())
        # print(loss_c.mean())
        # loss = reduce(loss, 'b ... -> b (...)', 'mean')
        # loss = loss * extract(self.loss_weight, t, loss.shape)
        # exit(0)
        return loss.mean()

    def loss(self, x, context, mask=None):
        b = x.shape[0]
        x = x.reshape(b, -1, self.xu_dim)
        device = x.device
        t = torch.randint(0, self.num_timesteps, (b,), device=device).long()
        return self.p_losses(x, t, context, mask=mask)

    @torch.no_grad()
    def p_multi_sample_loop(self, shape, condition, context, return_all_timesteps=False,
                            start_timestep=None,
                            trajectory=None):
        device = self.betas.device
        B, N, H, xu_dim = shape
        if self.inits_noise is not None:
            x = self.inits_noise.to(device)
        if trajectory is None:
            x = torch.randn(shape, device=device)
        else:
            x = trajectory
        if context is None:
            c = torch.randn((*shape[:-2], self.context_dim), device=device)
        else:
            c = context

        # first state of each subtrajectory should be the same as the final state of the previous
        # make noises the same
        for i in range(1, N):
            x[:, i, 0, :self.dx] = x[:, i - 1, -1, :self.dx]

        if start_timestep is None:
            start_timestep = self.num_timesteps

        x[:, 0] = self._apply_conditioning(x[:, 0], condition)
        all_x = [x]
        all_c = [c]
        for t in reversed(range(0, start_timestep)):
            x, x_start, c, c_start = self.p_sample(x.reshape(B, N, H, -1), t, c.reshape(B, N, -1))
            x = x.reshape(B, N, H, -1)
            c = c.reshape(B, N, -1)
            for i in range(1, N):
                tmp = x[:, i, 0, :self.dx].clone()
                x[:, i, 0, :self.dx] = (tmp + x[:, i - 1, -1, :self.dx]) / 2
                x[:, i - 1, -1, :self.dx] = x[:, i, 0, :self.dx]
            # apply conditioning
            x[:, 0] = self._apply_conditioning(x[:, 0], condition)

            if context is not None:
                c = context

            all_x.append(x)
            all_c.append(c)

        ret_x = x if not return_all_timesteps else torch.stack(all_x, dim=1)
        ret_c = c if not return_all_timesteps else torch.stack(all_c, dim=1)

        return ret_x, ret_c

    def sample(self, N, H=None, condition=None, context=None, return_all_timesteps=False):
        B = 1
        if H is None:
            H = self.horizon

        if context is not None:
            N2, num_constraints, dc = context.shape
            assert N2 == N
            if num_constraints == 1:
                context = context.squeeze(1)
            # context = context.reshape(B, 1, num_constraints, dc).repeat(1, N, 1, 1).reshape(B * N, num_constraints, -1)

        sample_fn = self.p_sample_loop if not self.is_ddim_sampling else self.ddim_sample
        if H > self.horizon:
            # get closest multiple of horizon
            factor = math.ceil(H / self.horizon)
            # H_total = factor * self.horizon
            sample_x, sample_c = self.p_multi_sample_loop((B * N, factor, self.horizon, self.xu_dim),
                                                          condition=condition, context=context,
                                                          return_all_timesteps=return_all_timesteps)

            likelihood = self.approximate_likelihood(sample_x.reshape(-1, self.horizon, self.xu_dim),
                                                     sample_c.reshape(-1, sample_c.shape[-1])).reshape(B * N, -1)
            likelihood = likelihood.sum(dim=1)

            # combine samples
            combined_samples = [sample_x[:, i, :-1] for i in range(0, factor - 1)]
            combined_samples.append(sample_x[:, -1])
            sample_x = torch.cat([sample_x[:, i] for i in range(0, factor)], dim=1)
            sample_c = torch.stack([sample_c[:, i] for i in range(0, factor)], dim=1)
            return sample_x, sample_c, likelihood

        sample_x, sample_c = sample_fn((B * N, H, self.xu_dim), condition=condition, context=context,
                                       return_all_timesteps=return_all_timesteps)
        return sample_x, sample_c, self.approximate_likelihood(sample_x, sample_c)

    def approximate_likelihood(self, x, context, forward_kl=False):
        B, H, d = x.shape
        device = self.betas.device
        # N = 100
        # we could randomly choose timesteps, or do all of them. For now let's randomly generatre
        # t = torch.randint(0, self.num_timesteps, (N,), device=device).long()
        t = torch.arange(1, self.num_timesteps, 4, device=device).long()
        # t = torch.arange(5, 30, 2, device=device).long()

        N = t.shape[0]
        t = t[None, :].repeat(B, 1).reshape(B * N)
        x_0 = x[:, None, ...].repeat(1, N, 1, 1).reshape(B * N, H, d)
        c_0 = context[:, None].repeat(1, N, 1).reshape(B * N, -1)

        noise_x = torch.randn_like(x_0)
        noise_c = torch.randn_like(c_0)
        x_t = self.q_sample(x_start=x_0, t=t, noise=noise_x)
        c_t = self.q_sample(x_start=c_0, t=t, noise=noise_c)

        # compute the posterior q(t-1 | t, 0)
        q_next_x = self.q_posterior(x_start=x_0, x_t=x_t, t=t)
        q_next_c = self.q_posterior(x_start=c_0, x_t=c_t, t=t)

        # Compute our diffusing step from t to t-1
        p_next = self.p_mean_variance(x=x_t, t=t, context=c_t)

        if forward_kl:
            kl_x = self._gaussian_kl(p_next['x']['mean'].squeeze(1), p_next['x']['var'].squeeze(1), q_next_x[0],
                                     q_next_x[1])
            kl_c = self._gaussian_kl(p_next['c']['mean'], p_next['c']['var'], q_next_c[0], q_next_c[1])
        else:
            kl_x = self._gaussian_kl(q_next_x[0], q_next_x[1], p_next['x']['mean'].squeeze(1),
                                     p_next['x']['var'].squeeze(1))
            kl_c = self._gaussian_kl(q_next_c[0], q_next_c[1], p_next['c']['mean'].squeeze(1),
                                     p_next['c']['var'].squeeze(1))

        overall_kl = (kl_c + kl_x).reshape(B, N).mean(dim=1)

        return -overall_kl


class ConstrainedDiffusion(GaussianDiffusion):
    def __init__(
            self,
            horizon,
            dx,
            du,
            context_dim,
            opt_problem,
            timesteps=1000,
            sampling_timesteps=10,
            loss_type='l2',
            constrain=True,
            hidden_dim=32,
            unconditional=False,
            alpha_J=2.5e-4,
            alpha_C=0.1,
            inits_noise=None,
            noise_noise=None,
            guided=False
    ):
        super().__init__(
            horizon,
            dx,
            du,
            context_dim,
            timesteps=timesteps,
            sampling_timesteps=sampling_timesteps,
            loss_type=loss_type,
            hidden_dim=hidden_dim,
            unconditional=unconditional,
        )
        self.problem_dict = opt_problem
        self.constrain = constrain
        self.alpha_J = alpha_J
        self.alpha_C = alpha_C

        if constrain:
            self.use_gauss_newton = True

        self.skip_first = False
        self.anneal_factor = .1
        self.noise_factor = 0.707
        self.max_norm = 10

        self.model = TemporalUNetContext(horizon, dx + du, context_dim, dim=hidden_dim)

        self.register_buffer('context_dropout_p', torch.tensor([0.25]))
        self.grad_cost = torch.func.vmap(torch.func.jacrev(self._cost))
        self.cost = torch.func.vmap(self._cost)

        self.inits_noise = inits_noise
        self.noise_noise = noise_noise

        self.guided = guided

    def model_predictions(self, x, t, context=None):
        B, N = x.shape[:2]

        if context is not None:
            context = context.reshape(B * N, -1)
        e_x, e_c = self.model(t.reshape(B * N), x.reshape(B * N, -1, self.xu_dim), context)
        e_x = e_x.reshape(B, N, -1, self.xu_dim)
        e_c = e_c.reshape(B, N, -1)

        # combine score for knot points
        # print(N)
        # print('--')
        # print(e_x[0, 0, -1])
        # print(e_x[0, 1, 0])
        for i in range(1, N):
            tmp = e_x[:, i, 0, :self.dx].clone()  # = e_x[:, i]
            e_x[:, i, 0, :self.dx] = (tmp + e_x[:, i - 1, -1, :self.dx]) / 2.0
            e_x[:, i - 1, -1, :self.dx] = e_x[:, i, 0, :self.dx].clone()
            # e_x[:, i, 0, :10] = e_x[:, i-1, -1, :10]
            # e_x[:, i-1, -1, :10] = (tmp + e_x[:, i-1, -1, :10]) / 2
            # e_x[:, i, 0, :10] = e_x[:, i-1, -1, :10]

        if N == 1:
            e_x.squeeze_(1)
            e_c.squeeze_(1)

        x_start = self.predict_start_from_noise(x.reshape(B * N, -1, self.xu_dim),
                                                t.reshape(B * N),
                                                e_x.reshape(B * N, -1, self.xu_dim))  # .reshape(B, N, -1, self.xu_dim)
        return ModelPrediction(e_x, x_start)
    
    def p_mean_variance(self, x, t, context):
        x = x.reshape(x.shape[0], -1, *x.shape[-2:])
        t = t[:, None].repeat(1, x.shape[1])
        B, N, h, d = x.shape
        pred_x = self.model_predictions(x, t, context)

        x_start = pred_x.pred_x_start
        x_mean, x_var, x_log_var = self.q_posterior(x_start=x_start, x_t=x.reshape(B * N, h, d), t=t.reshape(B * N))
        return x_mean.reshape(B, N, h, d), x_var.reshape(B, N, 1, 1), x_log_var.reshape(B, N, 1, 1), x_start.reshape(B, N, h, d)

    def c_state_mask(self, context, x):
        c_state = tuple(context[0].tolist())
        z_dim = self.problem_dict[c_state].dz
        mask = torch.ones((self.xu_dim + z_dim), device=x.device).bool()
        if c_state == (-1, -1, -1):
            mask[27:36] = False
        elif c_state == (-1 , 1, 1):
            mask[27:30] = False
        elif c_state == (1, -1, -1):
            mask[30:36] = False
        # Concat False to mask to match the size of x
        mask = torch.cat((mask, torch.zeros(self.xu_dim + z_dim -x.shape[-1], device=x.device).bool()))
        mask_no_z = mask.clone()
        if z_dim > 0:
            mask_no_z[-z_dim:] = False
        return c_state, mask, mask_no_z
    
    def p_sample(self, x, t, context, anneal=True):
        b, *_, device = *x.shape, x.device
        batched_times = torch.full((b,), t, device=x.device, dtype=torch.long)
        with torch.no_grad():
            model_mean, _, model_log_variance, x_start = self.p_mean_variance(x=x[..., :self.xu_dim],
                                                                              t=batched_times,
                                                                              context=context)
        # we have to unnormalize first
        if self.skip_first:
            _x = x[:, 1:].clone()
            _model_mean = model_mean[:, 1:].squeeze()
            if len(x.shape) < 4:
                model_log_variance = model_log_variance.squeeze(-1)
            H = self.horizon - 1
        else:
            _x = x.clone()
            _model_mean = model_mean.squeeze()
            if len(x.shape) < 4:
                model_log_variance = model_log_variance.squeeze(-1)
            H = self.horizon

        x_norm = _x.clone()

        x_norm[:, :, :self.xu_dim] *= self.std
        x_norm[:, :, :self.xu_dim] += self.mu

        pred_x = torch.zeros_like(_x)

        if self.noise_noise is not None:
            sample = self.noise_noise[t].to(device).squeeze()
        else:
            sample = torch.randn_like(_x)
        noise = self.noise_factor * sample[:, :, :self.xu_dim] if t > 0 else 0.  # no noise if t == 0
        if t > 0 and len(x.shape) > 3:
            for i in range(1, x.shape[1]):
                noise[:, i, 0, :self.dx] = noise[:, i - 1, -1, :self.dx]
        update = _model_mean + (0.5 * model_log_variance).exp() * self.noise_factor * noise - _x[:, :, :self.xu_dim]

        for context_ind in (range(context.shape[1])):
            c_state, mask, mask_no_z = self.c_state_mask(context[:, context_ind], x)
            num_dim = mask.long().sum().item()
            problem = self.problem_dict[c_state]


            problem._preprocess(x_norm[:, context_ind, :, mask_no_z], projected_diffusion=True)

            z_dim = problem.dz

            C, dC, _ = problem.combined_constraints(x_norm[:, context_ind, :, mask], compute_hess=False, projected_diffusion=True)
            # C, dC, _ = problem._con_eq(x_norm[:, :, mask_no_z], compute_hess=False, projected_diffusion=True)
            # compute unconstrained update with cost guide

            # make update be unnormalized
            # Fix the indexing here
            if problem.dz > 0:
                unnormalized_update = update[:, context_ind, :, mask_no_z] * self.std[mask_no_z[:-problem.dz]]

            else:
                unnormalized_update = update[:, context_ind, :, mask_no_z] * self.std[mask_no_z]

            if self.guided:
                # _, dJ, _ = problem._objective(x_norm[:, context_ind, :, mask_no_z])
                # dJ = dJ.reshape(b, H, -1)
                # unnormalized_update -= self.alpha_J * dJ
                # grad = torch.zeros_like(mu_var['x']['mean'])
                # # add some guidance using gradient - maximise turn angle, keep upright
                eta = 0.0 if not self.guided else .0005
                unnormalized_update[:, :, self.dx - 3:self.dx - 1] = -2 * 0.1 * (_model_mean[:, context_ind, :, self.dx - 3:self.dx - 1] +
                                                                    self.mu[self.dx - 3:self.dx - 1].to(device=x.device))
                # grad[:, -1, -1, self.dx - 1] = -eta
                unnormalized_update[:, :, self.dx - 1] = -1

            update_this_b_ind = torch.cat((unnormalized_update, torch.zeros(b, H, z_dim, device=device)[:, :, mask[36:]]), dim=2)

            dC = dC.reshape(b, -1, (H) * num_dim)

            # add zero update for z
            # update_this_b_ind = torch.cat((update, torch.zeros(1, H, z_dim, device=device)), dim=2)

            xi_C = None
            if self.constrain:
                with (torch.no_grad()):
                    # convert to float64
                    dtype = torch.float64
                    C = C.to(dtype=dtype)
                    dC = dC.to(dtype=dtype)
                    eye = torch.eye(C.shape[1]).repeat(b, 1, 1).to(device=C.device, dtype=dtype)
                    update_this_b_ind = update_this_b_ind.to(dtype=dtype)
                    # Damping anneals from 1 to 0
                    if anneal:
                        max_damping = 1
                        min_damping = 1e-6
                        damping = min_damping + (max_damping - min_damping) * t / self.num_timesteps
                    else:
                        damping = 0

                    # Compute damped projection matrix
                    try:
                        dCdCT_inv = torch.linalg.solve(dC @ dC.permute(0, 2, 1) +
                                                    damping * eye
                                                    , eye)
                    except Exception as e:
                        dCdCT_inv = torch.linalg.pinv(dC @ dC.permute(0, 2, 1) * damping * eye)
                    projection = dC.permute(0, 2, 1) @ dCdCT_inv @ dC

                    # Compute constrained update
                    eye2 = torch.eye(_x.shape[-2] * num_dim, device=x.device, dtype=dtype).unsqueeze(0)
                    update_this_b_ind = (eye2 - projection) @ update_this_b_ind.reshape(b, -1, 1)
                    update_this_b_ind = update_this_b_ind.squeeze(-1)

                    # Update to decrease constraint violation
                    if self.use_gauss_newton:
                        xi_C = dCdCT_inv @ C.unsqueeze(-1)
                        xi_C = (dC.permute(0, 2, 1) @ xi_C).squeeze(-1)
                    else:
                        grad_C_sq = 2 * C.unsqueeze(-1) * dC
                        xi_C = torch.sum(grad_C_sq, dim=1)

            # Update to minimize constraint if no projection
            if xi_C is None:
                grad_C_sq = 2 * C.unsqueeze(-1) * dC
                xi_C = torch.sum(grad_C_sq, dim=1)

            # Convert back to single precision
            dtype = torch.float32
            update_this_b_ind = update_this_b_ind.to(dtype=dtype)
            # update_this_b_ind = update_this_b_ind.reshape(1, -1)

            # total update
            update_this_b_ind -= self.alpha_C * xi_C

            # maximum norm on xi_C
            norm_update = torch.linalg.norm(update_this_b_ind, dim=1, keepdim=True)
            update_this_b_ind = torch.where(norm_update < self.max_norm, update_this_b_ind, update_this_b_ind * self.max_norm / norm_update)

            # normalize update
            update_this_b_ind = update_this_b_ind.reshape(b, H, -1)
            if problem.dz > 0:
                update_this_b_ind[:, :, :-problem.dz] = update_this_b_ind[:, :, :-problem.dz] / self.std[mask[:36]]
            else:
                update_this_b_ind = update_this_b_ind / self.std[mask[:36]]

            update[:, context_ind, :, mask] = update_this_b_ind

            # update
        pred_x = _x + update

        if self.skip_first:
            pred_x = torch.cat((x[:, 0].unsqueeze(1), pred_x), dim=1)

        pred_x.detach_()
        return pred_x, x_start

    def p_sample_loop(self, shape, condition, context, return_all_timesteps=False,
                      start_timestep=None,
                      trajectory=None,
                      anneal=True):
        batch, T, xu_dim = shape
        device = context.device

        if self.inits_noise is not None:
            trajectory = self.inits_noise.to(device)
        elif trajectory is None:
            trajectory = torch.randn(shape, device=device)
        c_state, mask, mask_no_z = self.c_state_mask(context, trajectory)
        problem = self.problem_dict[c_state]

        if self.skip_first:
            z = torch.zeros(batch, T, self.problem.dz, device=device)
            z[:, 1:] = problem.get_initial_z(trajectory[:, 1:])
        else:
            z = problem.get_initial_z(trajectory, projected_diffusion=True)

        if start_timestep is None:
            start_timestep = self.num_timesteps

        if z is not None:
            augmented_trajectory = torch.cat((trajectory, z), dim=-1)
        else:
            augmented_trajectory = trajectory
        augmented_trajectory = self._apply_conditioning(augmented_trajectory, condition)
        trajectories = [augmented_trajectory]

        for t in reversed(range(0, start_timestep)):
            c_state, mask, mask_no_z = self.c_state_mask(context, augmented_trajectory)
            augmented_trajectory, x_start = self.p_sample(augmented_trajectory, t, context, anneal)
            augmented_trajectory = self._apply_conditioning(augmented_trajectory, condition)
            # also clamp between bounds
            self._clamp_in_bounds(augmented_trajectory[:, :, :self.xu_dim], self.problem_dict[c_state], mask[:self.xu_dim])

            trajectories.append(augmented_trajectory)

        ret = augmented_trajectory[:, :, :self.xu_dim] if not return_all_timesteps else torch.stack(trajectories, dim=1)
        return ret, context

    def sample(self, N, H=None, condition=None, context=None, return_all_timesteps=False):
        B = 1
        if H is None:
            H = self.horizon

        if context is not None:
            N2, num_constraints, dc = context.shape
            assert N2 == N
            if num_constraints == 1:
                context = context.squeeze(1)
            # context = context.reshape(B, 1, num_constraints, dc).repeat(1, N, 1, 1).reshape(B * N, num_constraints, -1)

        sample_fn = self.p_sample_loop if not self.is_ddim_sampling else self.ddim_sample
        if H > self.horizon:
            # get closest multiple of horizon
            factor = math.ceil(H / self.horizon)
            # H_total = factor * self.horizon
            sample_x, sample_c = self.p_multi_sample_loop((B * N, factor, self.horizon, self.xu_dim),
                                                          condition=condition, context=context,
                                                          return_all_timesteps=return_all_timesteps)

            likelihood = self.approximate_likelihood(sample_x.reshape(-1, self.horizon, self.xu_dim),
                                                     sample_c.reshape(-1, sample_c.shape[-1])).reshape(B * N, -1)
            likelihood = likelihood.sum(dim=1)

            # combine samples
            combined_samples = [sample_x[:, i, :-1] for i in range(0, factor - 1)]
            combined_samples.append(sample_x[:, -1])
            sample_x = torch.cat([sample_x[:, i] for i in range(0, factor)], dim=1)
            sample_c = torch.stack([sample_c[:, i] for i in range(0, factor)], dim=1)
            return sample_x, sample_c, likelihood

        sample_x, sample_c = sample_fn((B * N, H, self.xu_dim), condition=condition, context=context,
                                       return_all_timesteps=return_all_timesteps)
        return sample_x, sample_c, self.approximate_likelihood(sample_x, sample_c)
    
    def _clamp_in_bounds(self, xuz, problem, mask):
        min_x = problem.x_min.reshape(1, 1, -1).expand(-1, self.horizon, -1)
        max_x = problem.x_max.reshape(1, 1, -1).expand(-1, self.horizon, -1)
        torch.clamp_(xuz[:, :, mask], min=min_x.to(device=xuz.device) / self.std[mask],
                     max=max_x.to(device=xuz.device) / self.std[mask])

    def resample(self, x, condition, context, timestep):
        B, num_constraints, dc = context.shape
        N, _, _ = x.shape
        assert (B == N)
        # for replanning
        # takes a current data estimate x_0, samples from forward diffusion to noise to x_timestep < T
        # then runs reverse diffusion to get a new updated sample
        # what if we noise it a little less than we were supposed to
        batched_times = torch.full((B,), timestep, device=x.device, dtype=torch.long)

        x_noised = self.q_sample(x, batched_times)
        # return resampled
        return self.p_sample_loop(x.shape, condition, context,
                                  return_all_timesteps=False,
                                  start_timestep=timestep,
                                  trajectory=x_noised,
                                  anneal=False)
    
    def _cost(self, x):
        return torch.sum((x[1:] - x[:-1]) ** 2)
        # ctheta = x[:, 8]
        # stheta = x[:, 9]
        # theta = torch.atan2(stheta, ctheta)
        # return torch.sum((theta[0] - theta[1]) ** 2) + torch.sum((theta[-1] - theta[-1]) ** 2)# - 0.01*(theta[-1]-theta[0]) ** 2

    @torch.no_grad()
    def p_multi_sample_loop(self, shape, condition, context, return_all_timesteps=False,
                            start_timestep=None,
                            trajectory=None):
        device = self.betas.device
        B, N, H, xu_dim = shape
        if self.inits_noise is not None:
            x = self.inits_noise.to(device)
        if trajectory is None:
            x = torch.randn(shape, device=device)
        else:
            x = trajectory
        if context is None:
            c = torch.randn((*shape[:-2], self.context_dim), device=device)
        else:
            c = context

        # first state of each subtrajectory should be the same as the final state of the previous
        # make noises the same
        for i in range(1, N):
            x[:, i, 0, :self.dx] = x[:, i - 1, -1, :self.dx]

        if start_timestep is None:
            start_timestep = self.num_timesteps

        x[:, 0] = self._apply_conditioning(x[:, 0], condition)
        all_x = [x]
        all_c = [c]
        for t in reversed(range(0, start_timestep)):
            x, x_start = self.p_sample(x.reshape(B, N, H, -1), t, c.reshape(B, N, -1))
            x = x.reshape(B, N, H, -1)
            c = c.reshape(B, N, -1)
            
            for i in range(1, N):
                tmp = x[:, i, 0, :self.dx].clone()
                x[:, i, 0, :self.dx] = (tmp + x[:, i - 1, -1, :self.dx]) / 2
                x[:, i - 1, -1, :self.dx] = x[:, i, 0, :self.dx]
            # apply conditioning
            x[:, 0] = self._apply_conditioning(x[:, 0], condition)

            if context is not None:
                c = context

            all_x.append(x)
            all_c.append(c)

        ret_x = x if not return_all_timesteps else torch.stack(all_x, dim=1)
        ret_c = c if not return_all_timesteps else torch.stack(all_c, dim=1)

        return ret_x, ret_c

class LatentDiffusion(GaussianDiffusion):
    def __init__(
            self,
            vae,
            horizon,
            dx,
            du,
            context_dim,
            timesteps=1000,
            sampling_timesteps=20,
            loss_type='l2',
            objective='pred_noise',
            schedule_fn_kwargs=dict(),
            ddim_sampling_eta=0.,
            min_snr_loss_weight=False,  # https://arxiv.org/abs/2303.09556
            min_snr_gamma=5,
            hidden_dim=32,
            unconditional=True,
            model_type='conv_unet'
    ):
        super().__init__(
            horizon,
            dx,
            du,
            context_dim,
            timesteps=timesteps,
            sampling_timesteps=sampling_timesteps,
            loss_type=loss_type,
            objective=objective,
            schedule_fn_kwargs=schedule_fn_kwargs,
            ddim_sampling_eta=ddim_sampling_eta,
            min_snr_loss_weight=min_snr_loss_weight,
            min_snr_gamma=min_snr_gamma,
            hidden_dim=hidden_dim,
            unconditional=unconditional,
            model_type=model_type
        )
        if vae is None:
            raise ValueError('VAE must be provided')
        self.vae = vae

    def _apply_conditioning(self, x, condition=None, context=None):
        if condition is None:
            return x

        for t, (start_idx, val) in condition.items():
            val = val.reshape(val.shape[0], -1, val.shape[-1])
            n, h, d = val.shape
            x_decode = self.vae.vae_t.decode(x, context)
            x_decode[:, t:t + h, start_idx:start_idx + d] = val.clone()
            _, x, _ = self.vae.vae_t.encode(x_decode, context)
        return x
    
    def sample(self, N, H=None, condition=None, context=None, return_all_timesteps=False):
        B = 1
        if H is None:
            H = self.horizon

        if context is not None:
            N2, num_constraints, dc = context.shape
            assert N2 == N

            # context = context.reshape(B, 1, num_constraints, dc).repeat(1, N, 1, 1).reshape(B * N, num_constraints, -1)

        sample_fn = self.p_sample_loop if not self.is_ddim_sampling else self.ddim_sample
        if H > self.horizon:
            # get closest multiple of horizon
            factor = math.ceil(H / self.horizon)
            # H_total = factor * self.horizon
            sample = self.p_multi_sample_loop((B * N, factor, self.horizon, self.xu_dim),
                                              condition=condition, context=context,
                                              return_all_timesteps=return_all_timesteps)
            # combine samples
            combined_samples = [sample[:, i, :-1] for i in range(0, factor - 1)]
            combined_samples.append(sample[:, -1])
            sample = torch.cat([sample[:, i] for i in range(0, factor)], dim=1)
            # get combined trajectory
            # sample = torch.cat(combined_samples, dim=1)
            return sample

        latent_samples = sample_fn((B * N, H, self.xu_dim), condition=condition, context=context.squeeze(1),
                         return_all_timesteps=return_all_timesteps)
        
        context_repeated = context.repeat(1, H, 1)
        
        decoded_samples = self.vae.vae_t.decode(latent_samples, context_repeated)

        decoded_samples_x = self.vae.vae_x.decode(decoded_samples[..., :8], context_repeated)
        decoded_samples_u = self.vae.vae_u.decode(decoded_samples[..., 8:24], context_repeated)

        return torch.cat((decoded_samples_x, decoded_samples_u), dim=-1), context, None<|MERGE_RESOLUTION|>--- conflicted
+++ resolved
@@ -136,13 +136,8 @@
         self.model = TemporalUnet(self.horizon, self.xu_dim, cond_dim=context_dim, dim=hidden_dim)
 
         self.classifier = None
-<<<<<<< HEAD
         # if discriminator_guidance:
         self.classifier = UnetClassifier(self.horizon, self.xu_dim, cond_dim=context_dim, dim=hidden_dim)
-=======
-        if discriminator_guidance:
-            self.classifier = UnetClassifier(self.horizon, self.xu_dim, cond_dim=context_dim, dim=hidden_dim)
->>>>>>> 4dacca71
 
 
         self.objective = objective
@@ -324,17 +319,10 @@
         ub = torch.tensor([0.47, 1.61, 1.709, 1.618, 0.47, 1.61, 1.709,
                            1.618, 1.396, 1.163, 1.644, 1.719, 0.1, 0.1])
 
-<<<<<<< HEAD
         lb, ub, = lb.to(device=x.device), ub.to(device=x.device)
         lb = (lb - self.mu[:len(lb)]) / self.std[:len(lb)]
         ub = (ub - self.mu[:len(ub)]) / self.std[:len(ub)]
 
-=======
-        lb = (lb - self.mu[:len(lb)]) / self.std[:len(lb)]
-        ub = (ub - self.mu[:len(ub)]) / self.std[:len(ub)]
-
-        lb, ub, = lb.to(device=x.device), ub.to(device=x.device)
->>>>>>> 4dacca71
         torch.clip_(x[:, :, :len(lb)], min=lb, max=ub)
         for t, (start_idx, val) in condition.items():
             val = val.reshape(val.shape[0], -1, val.shape[-1])
@@ -499,7 +487,6 @@
         sample = sample_fn((B * N, H, self.xu_dim), condition=condition, context=context.squeeze(1),
                          return_all_timesteps=return_all_timesteps)
 
-<<<<<<< HEAD
         if self.classifier is not None:
             likelihood = self.classifier(
                 torch.zeros(B * N, device=sample.device),
@@ -509,13 +496,6 @@
         else:
             return sample, None
             likelihood = self.approximate_likelihood(sample.reshape(-1, self.horizon, self.xu_dim))
-=======
-        likelihood = self.classifier(
-            torch.zeros(B * N, device=sample.device),
-            sample.reshape(-1, self.horizon, self.xu_dim),
-            context=context.reshape(-1, self.context_dim)
-        )
->>>>>>> 4dacca71
 
         return sample, likelihood
 
@@ -577,11 +557,7 @@
     def loss(self, x, context, mask=None):
         # print('x shape', x.shape, self.dx, self.xu_dim)
         b = x.shape[0]
-<<<<<<< HEAD
         x = x[:, :, :self.dx]
-=======
-        # x = x[:, :, :self.dx]
->>>>>>> 4dacca71
         x = x.reshape(b, -1, self.xu_dim)
         device = x.device
         t = torch.randint(0, self.num_timesteps, (b,), device=device).long()
@@ -683,10 +659,6 @@
         pred = torch.round(pred_label)
         accuracy = torch.mean(torch.where(pred == label, 1.0, 0.0))
         return loss, accuracy
-<<<<<<< HEAD
-=======
-
->>>>>>> 4dacca71
 
 class JointDiffusion(GaussianDiffusion):
     """

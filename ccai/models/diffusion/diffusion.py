--- conflicted
+++ resolved
@@ -116,13 +116,9 @@
             hidden_dim=32,
             unconditional=True,
             model_type='conv_unet',
-<<<<<<< HEAD
             context_dropout_p=.25,
-            discriminator_guidance=False
-=======
             discriminator_guidance=False,
             new_projection=False
->>>>>>> 579aeaa5
     ):
         super().__init__()
 

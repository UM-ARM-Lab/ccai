import torch
import numpy as np
from torch.profiler import profile, record_function, ProfilerActivity

from torch_cg import cg_batch
<<<<<<< HEAD
import matplotlib.pyplot as plt
=======
from ccai.models.cnf.ffjord.layers import CNF, ODEfunc
>>>>>>> 39c1c0ea


class ConstrainedSteinTrajOpt:

    def __init__(self, problem, params):
        self.dt = params.get('step_size', 1e-2)
        self.alpha_J = params.get('alpha_J', 1)
        self.alpha_C = params.get('alpha_C', 1)
        self.momentum = params.get('momentum', 0)
        self.iters = params.get('iters', 100)
        self.penalty = params.get('penalty', 1e2)
        self.resample_sigma = params.get('resample_sigma', 1e-2)
        self.resample_temperature = params.get('resample_temperature', 0.1)
        self.N = params.get('N', 16)

        self.problem = problem
        self.dx = problem.dx
        self.du = problem.du
        self.dg = problem.dg
        self.dh = problem.dh
        self.T = self.problem.T
        self.profile = profile

        self.matrix_kernel = False
        self.use_fisher = False
        self.use_hessian = False  # True
        self.use_constraint_hessian = False
        self.normxiJ = None
        #self.dtype = torch.float32
        self.dtype = torch.float64
        self.delta_x = None
        self.Bk = None
        self.t_mask = None
        self.reset()

    def reset(self):
        # self.dual = torch.zeros((self.N, self.dg+self.dh, 1), device=self.problem.device, dtype=torch.float32)
        # self.dual_history = [self.dual.cpu().detach().numpy()]
        pass

        self.Ktheta = 1
        self.Kh = .1
        self.ode_solve = params.get('ode_solve', False)
        if self.ode_solve:
            self.odefunc = ODEfunc(
                diffeq=self.ode_update,# if self.loss_type == 'conditional_ot_sb' else self.state_control_only_forward,
                divergence_fn='approximate',
                residual=False,
                rademacher=False,
            )
            solver = 'dopri5'
            self.flow = CNF(odefunc=self.odefunc,
                            T=50.0,
                            train_T=False,
                            solver=solver
                            )
            self.flow.atol = 1e-5
            self.flow.rtol = 1e-5
            # self.flow.solver_options['step_size'] = .03
    def ode_update(self, t, xuz):
        N = xuz.shape[0]
        d = self.dx + self.du
        xuz = xuz[:, :, :d]
        xuz = xuz.detach()
        xuz.requires_grad = True

        xuz = xuz.to(dtype=torch.float32)
        grad_J, hess_J, K, grad_K, C, dC, hess_C = self.problem.eval(xuz.to(dtype=torch.float32),
                                                                     include_slack=False)
        grad_J = grad_J.unsqueeze(0)
        g_dim = self.problem.dg

        dC_mask = ~(dC == 0).all(dim=-1)
        # dC_mask[:, :3] = False
        dg_mask = dC_mask[:, :g_dim]
        g = C[:, :g_dim]
        dg = dC[:, :g_dim]
        dh_mask = dC_mask[:, g_dim:]
        h = C[:, g_dim:]
        dh = dC[:, g_dim:]
        g_masked = g[dg_mask].reshape(N, -1)
        h_masked = h[dh_mask].reshape(N, -1)
        dg_masked = dg[dg_mask].reshape(N, -1, dC.shape[-1])
        dh_masked = dh[dh_mask].reshape(N, -1, dC.shape[-1])
        dC = torch.cat((dg_masked, dh_masked), dim=1).reshape(N, -1, dC.shape[-1])
        C = torch.cat((g_masked, h_masked), dim=-1).reshape(N, -1)

        #TODO: Is this the correct way to mask the constraints?
        I_p = h >= 0

        h_I_p = h_masked[I_p].reshape(N, -1)
        dh_I_p = dh_masked[I_p].reshape(N, -1, dC.shape[-1])

        h_bar = torch.cat((g_masked, h_I_p), dim=1).to(dtype=grad_J.dtype)
        dh_bar = torch.cat((dg_masked, dh_I_p), dim=1).to(dtype=grad_J.dtype)

        # h_bar = g_masked.to(dtype=grad_J.dtype)
        # dh_bar = dg_masked.to(dtype=grad_J.dtype)

        # we try and invert the dC dCT, if it is singular then we use the psuedo-inverse
        # eye = torch.eye(dC.shape[1]).repeat(N, 1, 1).to(device=C.device, dtype=self.dtype)
        eye = torch.eye(dh_bar.shape[1]).repeat(N, 1, 1).to(device=C.device, dtype=grad_J.dtype)

        eye_0 = eye.clone()
        # eye_0[inactive_constraint_mask_eye] = 0
        damping_factor = 1e-6
        eye_0 *= damping_factor

        dCdCT = dh_bar @ dh_bar.permute(0, 2, 1)
        dCdCT = dCdCT.to(dtype=grad_J.dtype) * self.Ktheta
        A_bmm = lambda x: dCdCT @ x
        #
        # damping_factor = 1e-1
        try:
            dCdCT_inv = torch.linalg.solve(dCdCT + eye_0, eye)
            # dCdCT_inv = torch.linalg.solve(dCdCT, eye)
            if torch.any(torch.isnan(dCdCT_inv)):
                raise ValueError('nan in inverse')
        except Exception as e:
            print(e)
            # dCdCT_inv = torch.linalg.lstsq(dC @ dC.permute(0, 2, 1), eye).solution
            # dCdCT_inv = torch.linalg.pinv(dC @ dC.permute(0, 2, 1))
            dCdCT_inv, _ = cg_batch(A_bmm, eye, verbose=False)
        dCdCT_inv = dCdCT_inv.to(dtype=torch.float32)
        # get projection operator

        # compute gradient for projection
        # now the second index (1) is the
        # x with which we are differentiating

        # dCT = dC.permute(0, 2, 1).unsqueeze(1)
        dC = dC.unsqueeze(1)
        dh_bar_dJ = torch.bmm(dh_bar, grad_J.permute(0, 2, 1))
        second_term =  self.Ktheta * dh_bar_dJ - self.Kh * h_bar.unsqueeze(-1)

        pi = -dCdCT_inv @ second_term

        pi[:, g_masked.shape[-1]:] = torch.clamp(pi[:, g_masked.shape[-1]:], min=0)
            # p_matrix = p_matrix[:, :-z_dim, :-z_dim]
        ret = -self.Ktheta * (grad_J.squeeze(1) + (dh_bar.permute(0, 2, 1) @ pi).squeeze(-1))

        grad_norm = torch.linalg.norm(ret, keepdim=True, dim=-1)
        max_norm = 2
        ret = torch.where(grad_norm > max_norm, ret / grad_norm * max_norm, ret)

        return ret.detach().to(dtype=torch.float32)

    def compute_update(self, xuz):
        N = xuz.shape[0]
        d = self.dx + self.du
        xuz = xuz.detach()
        xuz.requires_grad = True

        xuz = xuz.to(dtype=torch.float32)
        # grad_J, hess_J, K, grad_K, C, dC, hess_C, t_mask = self.problem.eval(xuz.to(dtype=torch.float32))
        # self.t_mask = t_mask

        # active_constraint_mask = torch.logical_or((C > 0).unsqueeze(-1), self.dual > 0)
        # active_constraint_mask[:, :self.dg] = True

        # inactive_constraint_mask = ~active_constraint_mask
        # inactive_constraint_mask_eye = torch.logical_and(inactive_constraint_mask, inactive_constraint_mask.transpose(1, 2))
        
        # C[inactive_constraint_mask[:, :, 0]] = 0
        # dC[inactive_constraint_mask.expand(-1, -1, dC.shape[-1])] = 0

        grad_J, hess_J, K, grad_K, C, dC, hess_C, t_mask = self.problem.eval(xuz.to(dtype=torch.float32))
        dC_mask = ~(dC == 0).all(dim=-1)
        dC = dC[dC_mask].reshape(N, -1, dC.shape[-1])
        C = C[dC_mask].reshape(N, -1)
        if hess_C is None and self.use_constraint_hessian:
            hess_C = torch.zeros(N, self.dh + self.dg, self.T * d + self.dh, self.T * d + self.dh, device=xuz.device)

        with torch.no_grad():
            # we try and invert the dC dCT, if it is singular then we use the psuedo-inverse
            eye = torch.eye(dC.shape[1]).repeat(N, 1, 1).to(device=C.device, dtype=self.dtype)
            eye_0 = eye.clone()
            # eye_0[inactive_constraint_mask_eye] = 0
            damping_factor = 1e-6
            eye_0 *= damping_factor
            dCdCT = dC @ dC.permute(0, 2, 1)
            dCdCT = dCdCT.to(dtype=self.dtype)
            A_bmm = lambda x: dCdCT @ x
            #
            # damping_factor = 1e-1
            try:
                dCdCT_inv = torch.linalg.solve(dCdCT + eye_0, eye)
                # dCdCT_inv = torch.linalg.solve(dCdCT, eye)
                if torch.any(torch.isnan(dCdCT_inv)):
                    raise ValueError('nan in inverse')
            except Exception as e:
                print(e)
                # dCdCT_inv = torch.linalg.lstsq(dC @ dC.permute(0, 2, 1), eye).solution

                dCdCT_inv = torch.linalg.pinv(dCdCT + eye_0)
                # dCdCT_inv, _ = cg_batch(A_bmm, eye, verbose=False)
            dCdCT_inv = dCdCT_inv.to(dtype=torch.float32)
            # get projection operator
            projection = dCdCT_inv @ dC
            eye = torch.eye(dC.shape[-1], device=xuz.device, dtype=xuz.dtype).unsqueeze(0)
            projection = eye - dC.permute(0, 2, 1) @ projection
            # compute term for repelling towards constraint


            xi_C = dCdCT_inv @ C.unsqueeze(-1)
            xi_C = (dC.permute(0, 2, 1) @ xi_C).squeeze(-1)
            # xi_C = (dC.permute(0, 2, 1) @ C.unsqueeze(-1)).squeeze(-1)

            # compute gradient for projection
            # now the second index (1) is the
            # x with which we are differentiating
            dCdCT_inv = dCdCT_inv.unsqueeze(1)

            dCT = dC.permute(0, 2, 1).unsqueeze(1)
            dC = dC.unsqueeze(1)

            if self.use_constraint_hessian:
                hess_C = hess_C.permute(0, 3, 1, 2)
                hess_CT = hess_C.permute(0, 1, 3, 2)
                # compute first term

                first_term = hess_CT @ (dCdCT_inv @ dC)
                second_term = dCT @ dCdCT_inv @ (hess_C @ dCT + dC @ hess_CT) @ dCdCT_inv @ dC
                third_term = dCT @ dCdCT_inv @ hess_C

                # add terms and permute so last dimension is the x which we are differentiating w.r.t
                grad_projection = (first_term - second_term + third_term).permute(0, 2, 3, 1)

                # compute total gradient of kernel
                # first term is grad of scalar
                grad_proj = torch.einsum('mijj->mij', grad_projection)

            # now we need to combine all the different projections together
            PP = projection.unsqueeze(0) @ projection.unsqueeze(1)  # should now be N x N x D x D

            if self.matrix_kernel:
                grad_K = torch.cat((grad_K, torch.zeros(N, N, self.T * d, self.dh, device=xuz.device)), dim=-1)
                grad_K = torch.cat((grad_K, torch.zeros(N, N, self.dh, self.T * d + self.dh, device=xuz.device)),
                                   dim=-2)

                first_term = projection.unsqueeze(0) @ grad_K @ projection.unsqueeze(1)
                K_extended = torch.eye(self.T * d + self.dh, self.T * d + self.dh, device=xuz.device).repeat(N, N, 1, 1)
                K_extended[:, :, :self.T * d, :self.T * d] = K
                first_term = torch.sum(first_term, dim=3)
                matrix_K = projection.unsqueeze(0) @ K_extended @ projection.unsqueeze(1)

            else:
                if hess_J is not None:
                    Q_inv = torch.eye(d * self.T + self.dh, device=xuz.device)
                    Q_inv = torch.linalg.inv(hess_J.unsqueeze(0))

                    PQ = projection @ Q_inv
                    PQP = PQ.unsqueeze(0) @ projection.unsqueeze(1)
                    first_term = torch.einsum('nmj, nmij->nmi', grad_K, PQP)
                    matrix_K = K.reshape(N, N, 1, 1) * PQ.unsqueeze(0) @ projection.unsqueeze(1)

                else:
                    PQ = projection
                    first_term = torch.einsum('nmj, nmij->nmi', grad_K, PP)
                    matrix_K = K.reshape(N, N, 1, 1) * projection.unsqueeze(0) @ projection.unsqueeze(1)

            grad_matrix_K = first_term
            if self.use_constraint_hessian:
                second_term = K.reshape(N, N, 1, 1) * PQ.unsqueeze(0) @ grad_proj.unsqueeze(1)
                second_term = torch.sum(second_term, dim=3)
                grad_matrix_K = grad_matrix_K + second_term

            grad_matrix_K = torch.sum(grad_matrix_K, dim=0)

            # compute kernelized score

            # J_grad from dual

            # grad_J_rho = self.rho * torch.einsum('ik, ijkl -> ijl', C, dC).squeeze(1)

            
            # grad_J_dual = torch.einsum('ikj, ijkl -> ijl', self.dual, dC).squeeze(1)

            # grad_J_dual[:, ]
            grad_J_all = grad_J

            kernelized_score = torch.sum(matrix_K @ -grad_J_all.reshape(N, 1, -1, 1), dim=0)
            phi = self.gamma * kernelized_score.squeeze(-1) / N + grad_matrix_K / N  # maximize phi

            xi_J = -phi# - grad_J_rho
            if False:
                # Normalize gradient
                normxiC = torch.clamp(torch.linalg.norm(xi_C, dim=1, keepdim=True, ord=np.inf), min=1e-9)
                # normxiC = torch.min(0.9 * torch.ones_like(normxiC) / self.dt, normxiC)
                xi_C = self.alpha_C * xi_C / normxiC

                # if self.normxiJ is None:
                #    self.normxiJ = torch.clamp(torch.linalg.norm(xi_J, dim=1, keepdim=True, ord=np.inf), min=1e-6)
                #    xi_J = self.alpha_J * xi_J / self.normxiJ
                # else:
                normxiJ = torch.clamp(torch.linalg.norm(xi_J, dim=1, keepdim=True, ord=np.inf), min=1e-6)
                xi_J = self.alpha_J * xi_J / normxiJ

            # self.dual += (self.alpha_C) * C.unsqueeze(-1)
            # self.dual[:, self.dg:] = torch.clamp(self.dual[:, self.dg:], min=0)
            # self.dual[:, :self.dg] = 0
            # self.dual_history.append(self.dual.cpu().detach().numpy())
            # if self.dh == 0:
            #     grad_J_dual = 0
        # return (self.alpha_J * (xi_J + grad_J_dual) + self.alpha_C * (xi_C)).detach().to(dtype=torch.float32)
        return (self.alpha_J * (xi_J) + self.alpha_C * (xi_C)).detach().to(dtype=torch.float32)
    
    def shift(self):
        # a = np.stack(self.dual_history, 0).squeeze()
        # a = a[:, 0]
        # xs = np.arange(a.shape[0])
        # self.dual = self.dual[:, self.t_mask[0]]
        # self.dual_history = [self.dual.cpu().detach().numpy()]
        pass

    def _clamp_in_bounds(self, xuz):
        N = xuz.shape[0]
        min_x = self.problem.x_min.reshape(1, 1, -1).repeat(1, self.problem.T, 1)
        max_x = self.problem.x_max.reshape(1, 1, -1).repeat(1, self.problem.T, 1)
        # min_u = self.problem.u_min.reshape(1, 1, -1).repeat(1, self.problem.T, 1)
        # max_u = self.problem.u_max.reshape(1, 1, -1).repeat(1, self.problem.T, 1)
        if self.problem.dz > 0:
            if not self.problem.squared_slack:
                min_val = 0
            else:
                min_val = -1e3
            min_x = torch.cat((min_x, min_val * torch.ones(1, self.problem.T, self.problem.dz)), dim=-1)
            max_x = torch.cat((max_x, 1e3 * torch.ones(1, self.problem.T, self.problem.dz)), dim=-1)

        torch.clamp_(xuz, min=min_x.to(device=xuz.device).reshape(1, -1),
                     max=max_x.to(device=xuz.device).reshape(1, -1))

    def resample(self, xuz):
        N = xuz.shape[0]
        xuz = xuz.to(dtype=torch.float32)
        J = self.problem.get_cost(xuz.reshape(N, self.T, -1)[:, :, :self.dx + self.du])
        C, dC, _ = self.problem.combined_constraints(xuz.reshape(N, self.T, -1),
                                                     compute_grads=True,
                                                     compute_hess=False)

        penalty = J.reshape(N) + self.penalty * torch.sum(C.reshape(N, -1).abs(), dim=1)
        # normalize penalty
        penalty = (penalty - penalty.min()) / (penalty.max() - penalty.min())
        # now we sort particles
        idx = torch.argsort(penalty, descending=False)
        xuz = xuz[idx]
        penalty = penalty[idx]
        weights = torch.softmax(-penalty / self.resample_temperature, dim=0, )
        weights = torch.cumsum(weights, dim=0)
        # now we resample
        p = torch.rand(N, device=xuz.device)
        idx = torch.searchsorted(weights, p)

        # compute projection for noise
        dCdCT = dC @ dC.permute(0, 2, 1)
        A_bmm = lambda x: dCdCT @ x
        eye = torch.eye(self.dg + self.dh).repeat(N, 1, 1).to(device=C.device)
        try:
            dCdCT_inv = torch.linalg.solve(dC @ dC.permute(0, 2, 1), eye)
            if torch.any(torch.isnan(dCdCT_inv)):
                raise ValueError('nan in inverse')
        except Exception as e:
            print(e)
            # dCdCT_inv = torch.linalg.lstsq(dC @ dC.permute(0, 2, 1), eye).solution
            # dCdCT_inv = torch.linalg.pinv(dC @ dC.permute(0, 2, 1))
            dCdCT_inv, _ = cg_batch(A_bmm, eye, verbose=False)
        projection = dCdCT_inv @ dC
        eye = torch.eye((self.dx + self.du) * self.T + self.dh, device=xuz.device, dtype=xuz.dtype).unsqueeze(0)
        projection = eye - dC.permute(0, 2, 1) @ projection

        noise = self.resample_sigma * torch.randn_like(xuz)
        eps = projection[idx] @ noise.unsqueeze(-1)
        # print(penalty, weights)
        # we need to add a very small amount of noise just so that the particles are distinct - otherwise
        # they will never separate
        xuz = xuz[idx] + eps.squeeze(-1)
        # self.dual = self.dual[idx]

        return xuz

        # weights = weights / torch.sum(weights)

    def solve(self, x0, resample=False):
        self.normxiJ = None
        self.Bk = None
        # update from problem incase T has changed
        self.dg = self.problem.dg
        self.dh = self.problem.dh
        self.T = self.problem.T

        # Get initial slack variable values
        N = x0.shape[0]
        if self.problem.dz > 0:
            z_init = self.problem.get_initial_z(x0)
            xuz = torch.cat((x0.clone(), z_init), dim=2).reshape(N, -1)
        else:
            xuz = x0.clone().reshape(N, -1)

        # driving force useful for helping exploration -- currently unused
        T = self.iters
        C = 1
        p = 1
        self.max_gamma = 1
        import time
        def driving_force(t):
            return ((t % (T / C)) / (T / C)) ** p

        if resample:
            xuz.data = self.resample(xuz.data)

        resample_period = 50
        self.gamma = self.max_gamma



        if not self.ode_solve:
            path = [xuz.data.clone()]
            for iter in range(T):
                # print(iter)
                # reset slack variables
                # if self.problem.dz > 0:
                #    xu = xuz.reshape(N, self.T, -1)[:, :, :self.dx + self.du]
                #    z_init = self.problem.get_initial_z(xu)
                #    xuz = torch.cat((xu, z_init), dim=2).reshape(N, -1)

                s = time.time()
                if T > 50:
                    self.gamma = self.max_gamma * driving_force(iter)
                else:
                    self.gamma = self.max_gamma

                # if (iter + 1) % resample_period == 0 and (iter < T - 1):
                #    xuz.data = self.resample(xuz.data)
                grad = self.compute_update(xuz)

                grad_norm = torch.linalg.norm(grad, keepdim=True, dim=-1)
                max_norm = 1
                grad = torch.where(grad_norm > max_norm, grad / grad_norm * max_norm, grad)
                xuz.data = xuz.data - self.dt * grad
                #self.delta_x = self.dt * grad
                torch.nn.utils.clip_grad_norm_(xuz, 10)
                self._clamp_in_bounds(xuz)

                path.append(xuz.data.clone())
        else:
            path = [xuz.data.clone().reshape(N, self.T, -1)[..., :self.dx + self.du]]
            solve = self.flow(xuz.reshape(N, self.T, -1)[..., :self.dx + self.du])
            path.append(solve)
        # sort particles by penalty
        xuz = xuz.to(dtype=torch.float32)
        self.problem._preprocess(xuz)
        J = self.problem.get_cost(xuz.reshape(N, self.T, -1)[:, :, :self.dx + self.du])
<<<<<<< HEAD
        C, _, _, _ = self.problem.combined_constraints(xuz.reshape(N, self.T, -1), compute_grads=False, compute_hess=False)
=======
        C, _, _ = self.problem.combined_constraints(xuz.reshape(N, self.T, -1)[:, :, :self.dx + self.du], compute_grads=False, compute_hess=False, include_slack=False)
>>>>>>> 39c1c0ea
        penalty = J.reshape(N) + self.penalty * torch.sum(C.reshape(N, -1).abs(), dim=1)
        idx = torch.argsort(penalty, descending=False)
        path = torch.stack(path, dim=0).reshape(len(path), N, self.T, -1)[:, :, :, :self.dx + self.du]
        path = path[:, idx]
        # self.dual = self.dual[idx]
        # idx_cpu_numpy = idx.cpu().numpy()
        # for i in range(len(self.dual_history)):
        #     self.dual_history[i] = self.dual_history[i][idx_cpu_numpy]
        return path.detach()<|MERGE_RESOLUTION|>--- conflicted
+++ resolved
@@ -3,11 +3,7 @@
 from torch.profiler import profile, record_function, ProfilerActivity
 
 from torch_cg import cg_batch
-<<<<<<< HEAD
-import matplotlib.pyplot as plt
-=======
 from ccai.models.cnf.ffjord.layers import CNF, ODEfunc
->>>>>>> 39c1c0ea
 
 
 class ConstrainedSteinTrajOpt:
@@ -460,11 +456,7 @@
         xuz = xuz.to(dtype=torch.float32)
         self.problem._preprocess(xuz)
         J = self.problem.get_cost(xuz.reshape(N, self.T, -1)[:, :, :self.dx + self.du])
-<<<<<<< HEAD
-        C, _, _, _ = self.problem.combined_constraints(xuz.reshape(N, self.T, -1), compute_grads=False, compute_hess=False)
-=======
         C, _, _ = self.problem.combined_constraints(xuz.reshape(N, self.T, -1)[:, :, :self.dx + self.du], compute_grads=False, compute_hess=False, include_slack=False)
->>>>>>> 39c1c0ea
         penalty = J.reshape(N) + self.penalty * torch.sum(C.reshape(N, -1).abs(), dim=1)
         idx = torch.argsort(penalty, descending=False)
         path = torch.stack(path, dim=0).reshape(len(path), N, self.T, -1)[:, :, :, :self.dx + self.du]

--- conflicted
+++ resolved
@@ -266,15 +266,9 @@
         scene_trans = world_trans.inverse().compose(obj_to_world_trans)
         object_to_hand_trans = world_trans.inverse().compose(screwdriver_origin_to_world_trans)
 
-<<<<<<< HEAD
-        # Object to robot transform
-        # robot_minus_object = world_trans.to(device=device).compose(obj_to_world_trans.to(device=device).inverse())
-        # print(robot_minus_object.get_matrix())
-=======
         # Get transform from object to robot
         self.object_to_robot = scene_trans.inverse().compose(world_trans)
         print('object to robot', self.object_to_robot.get_matrix())
->>>>>>> 39c1c0ea
         # contact checking
         collision_check_links = [self.ee_names[finger] for finger in self.fingers]
         self.contact_scenes = pv.RobotScene(robot_sdf, object_sdf, scene_trans,
@@ -335,14 +329,7 @@
         self.grad_singularity_constr = vmap(jacrev(self._singularity_constr))
         self.grad_euler_to_angular_velocity = jacrev(euler_to_angular_velocity, argnums=(0, 1))
 
-<<<<<<< HEAD
-
-        self.contact_points = kwargs['contact_points_dict']
-
-    def _preprocess(self, xu, projected_diffusion=False):
-=======
     def _preprocess(self, xu, dxu=None, projected_diffusion=False):
->>>>>>> 39c1c0ea
         N = xu.shape[0]
         if not projected_diffusion:
             xu = xu.reshape(N, self.T, -1)
@@ -359,12 +346,6 @@
             pass
         else:
             raise NotImplementedError
-<<<<<<< HEAD
-        self._preprocess_fingers(q, theta)
-
-    def _preprocess_fingers(self, q, theta,
-                            compute_closest_obj_point=False):
-=======
         if dxu is not None:
             delta_q = dxu[:, :, :4 * self.num_fingers]
             delta_theta = dxu[:, :, 4 * self.num_fingers: 4 * self.num_fingers + self.obj_dof]
@@ -385,7 +366,6 @@
         self._preprocess_fingers(q, theta, projected_diffusion=projected_diffusion)
 
     def _preprocess_fingers(self, q, theta, projected_diffusion=False):
->>>>>>> 39c1c0ea
         N, _, _ = q.shape
         T_offset = 0 if projected_diffusion else 1
         obj_dof = theta.shape[-1]
@@ -409,20 +389,6 @@
                                                               compute_closest_obj_point=compute_closest_obj_point)
         for i, finger in enumerate(self.fingers):
             self.data[finger] = {}
-<<<<<<< HEAD
-            self.data[finger]['sdf'] = ret_scene['sdf'][:, i].reshape(N, T + 1)
-            # reshape and throw away data for unused fingers
-            grad_g_q = ret_scene.get('grad_sdf', None)
-            self.data[finger]['grad_sdf'] = grad_g_q[:, i].reshape(N, T + 1, 16)
-
-            # contact jacobian
-            contact_jacobian = ret_scene.get('contact_jacobian', None)
-            self.data[finger]['contact_jacobian'] = contact_jacobian[:, i].reshape(N, T + 1, 3, 16)
-
-            # contact hessian
-            contact_hessian = ret_scene.get('contact_hessian', None)
-            contact_hessian = contact_hessian[:, i].reshape(N, T + 1, 3, 16, 16)  # [:, :, :, self.all_joint_index]
-=======
             self.data[finger]['sdf'] = ret_scene['sdf'][:, i].reshape(N, self.T + T_offset)
             # reshape and throw away data for unused fingers
             grad_g_q = ret_scene.get('grad_sdf', None)
@@ -435,16 +401,11 @@
             # contact hessian
             contact_hessian = ret_scene.get('contact_hessian', None)
             contact_hessian = contact_hessian[:, i].reshape(N, self.T + T_offset, 3, 16, 16)  # [:, :, :, self.all_joint_index]
->>>>>>> 39c1c0ea
             # contact_hessian = contact_hessian[:, :, :, :, self.all_joint_index]  # shape (N, T+1, 3, 8, 8)
 
             # gradient of contact point
             d_contact_loc_dq = ret_scene.get('closest_pt_q_grad', None)
-<<<<<<< HEAD
-            d_contact_loc_dq = d_contact_loc_dq[:, i].reshape(N, T + 1, 3, 16)  # [:, :, :, self.all_joint_index]
-=======
             d_contact_loc_dq = d_contact_loc_dq[:, i].reshape(N, self.T + T_offset, 3, 16)  # [:, :, :, self.all_joint_index]
->>>>>>> 39c1c0ea
             self.data[finger]['closest_pt_q_grad'] = d_contact_loc_dq
             self.data[finger]['contact_hessian'] = contact_hessian
             self.data[finger]['closest_pt_world'] = ret_scene['closest_pt_world'][:, i]
@@ -455,11 +416,7 @@
             self.data[finger]['closest_pt_env_q_grad'] = d_contact_loc_denv_q
 
             # gradient of contact normal
-<<<<<<< HEAD
-            self.data[finger]['dnormal_dq'] = ret_scene['dnormal_dq'][:, i].reshape(N, T + 1, 3, 16)  # [:, :, :,
-=======
             self.data[finger]['dnormal_dq'] = ret_scene['dnormal_dq'][:, i].reshape(N, self.T + T_offset, 3, 16)  # [:, :, :,
->>>>>>> 39c1c0ea
             # self.all_joint_index]
 
             self.data[finger]['dnormal_denv_q'] = ret_scene['dnormal_denv_q'][:, i, :, :obj_dof]
@@ -716,12 +673,8 @@
             grad_K = torch.cat((grad_K.reshape(N, N, self.T, self.dx + self.du),
                                 torch.zeros(N, N, self.T, self.dz, device=x.device)), dim=-1)
         grad_K = grad_K.reshape(N, N, -1)
-<<<<<<< HEAD
-        G, dG, hessG, t_mask = self.combined_constraints(augmented_trajectory, compute_hess=self.compute_hess)
-=======
         G, dG, hessG = self.combined_constraints(augmented_trajectory, compute_hess=self.compute_hess,
                                                  include_slack=include_slack)
->>>>>>> 39c1c0ea
 
         if hessG is not None:
             hessG.detach_()
@@ -1057,10 +1010,6 @@
             grad_h = -grad_h
         if hess_h is not None:
             hess_h = -hess_h
-<<<<<<< HEAD
-
-        return h, grad_h, hess_h, t_mask
-=======
         return h, grad_h, hess_h
     
     # @regrasp_finger_constraints
@@ -1072,7 +1021,6 @@
     #     if hess_h is not None:
     #         hess_h = -hess_h
     #     return h, grad_h, hess_h
->>>>>>> 39c1c0ea
 
     @regrasp_finger_constraints
     def _terminal_contact_constraint(self, xu, finger_name, compute_grads=True, compute_hess=False, projected_diffusion=False):
@@ -1185,11 +1133,7 @@
             compute_hess=compute_hess)
 
         g = torch.cat((g_contact, g_dynamics), dim=1)
-<<<<<<< HEAD
-        t_mask = torch.cat((t_mask_contact, t_mask_dynamics), dim=1)
-=======
         # g = g_contact
->>>>>>> 39c1c0ea
         grad_g, hess_g = None, None
         if compute_grads:
             grad_g = torch.cat((grad_g_contact, grad_g_dynamics), dim=1)
@@ -1317,13 +1261,8 @@
 
         self._contact_dg_constant = 0
         self._contact_dg = self._contact_dg_per_t * T + self._contact_dg_constant  # terminal contact points, terminal sdf=0, and dynamics
-<<<<<<< HEAD
-        # self._contact_dz = 2 * (self.friction_polytope_k) * self.num_contacts  # one friction constraints per finger
-        self._contact_dz = (self.friction_polytope_k) * self.num_contacts 
-=======
         self._contact_dz = (self.friction_polytope_k) * self.num_contacts  # one friction constraints per finger
         # self._contact_dz = (self.friction_polytope_k) * self.num_contacts 
->>>>>>> 39c1c0ea
 
 
         if self.min_force_dict is not None:
@@ -1334,14 +1273,10 @@
         self._contact_dh = self._contact_dz * T  # inequality
         # self._contact_dz = 0
 
-<<<<<<< HEAD
-    def get_initial_xu(self, N, jitter_std=.0125):
-=======
         self._contact_dz = 0
         # self._contact_dh = 0
 
     def get_initial_xu(self, N):
->>>>>>> 39c1c0ea
         """
         use delta joint movement to get the initial trajectory
         the action (force at the finger tip) is not used. it is randomly intiailized
@@ -1805,16 +1740,6 @@
             num_forces = self.num_contacts + 1
         else:
             num_forces = self.num_contacts
-<<<<<<< HEAD
-        g = self.force_equlibrium_constr(q.reshape(-1, 4 * self.num_contacts),
-                                         u.reshape(-1, 4 * self.num_contacts),
-                                         next_q.reshape(-1, 4 * self.num_contacts),
-                                         force_list.reshape(-1, num_forces, 3),
-                                         contact_jac_list,
-                                         contact_point_list).reshape(N, T, -1)
-        t_mask = torch.ones_like(g, dtype=torch.bool)
-        t_mask[:, 0] = False
-=======
 
         if 'delta_q' in self.data:
             g = self.force_equlibrium_constr(q.reshape(-1, 4 * self.num_contacts),
@@ -1831,7 +1756,6 @@
                                             force_list.reshape(-1, num_forces, 3),
                                             contact_jac_list,
                                             contact_point_list).reshape(N, T, -1)
->>>>>>> 39c1c0ea
 
         if compute_grads:
             if 'delta_q' in self.data:
@@ -1885,17 +1809,10 @@
         else:
             return g.reshape(N, -1), None, None, t_mask.reshape(N, -1)
         if compute_hess:
-<<<<<<< HEAD
-            hess = torch.zeros(N, g.shape[1], T * d, T * d, device=self.device)
-            return g.reshape(N, -1), grad_g.reshape(N, -1, T * d), hess, t_mask.reshape(N, -1)
-        else:
-            return g.reshape(N, -1), grad_g.reshape(N, -1, T * d), None, t_mask.reshape(N, -1)
-=======
             hess = torch.zeros(N, g.shape[1], mult * T * d, mult * T * d, device=self.device)
             return g.reshape(N, -1), grad_g.reshape(N, -1, mult * T * d), hess
         else:
             return g.reshape(N, -1), grad_g.reshape(N, -1, mult * T * d), None
->>>>>>> 39c1c0ea
 
     def _kinematics_constr(self, current_q,
                            next_q,
@@ -2001,18 +1918,6 @@
         current_theta = theta[:, :-1]
         next_theta = theta[:, 1:]
         
-<<<<<<< HEAD
-        g = self.kinematics_constr(current_q,
-                                   next_q,
-                                   current_theta,
-                                   next_theta,
-                                   contact_jacobian, contact_loc,
-                                   contact_normal).reshape(N, -1)
-        t_mask = torch.ones_like(g.reshape(N, T, -1), dtype=torch.bool)
-        g_dim = t_mask.shape[-1]
-        t_mask[:, 0] = False
-        t_mask = t_mask.reshape(N, -1)
-=======
         if 'delta_q' in self.data:
             g = self.kinematics_constr(current_q,
                                     next_q,
@@ -2029,7 +1934,6 @@
                                     contact_jacobian, contact_loc,
                                     contact_normal).reshape(N, -1)
         g_dim = g.reshape(N, T, -1).shape[-1]
->>>>>>> 39c1c0ea
 
         if compute_grads:
             T_range = torch.arange(T, device=device)
@@ -2347,21 +2251,11 @@
         q = partial_to_full_state(q, fingers=self.fingers)
         delta_q = partial_to_full_state(delta_q, fingers=self.fingers)
         force = None
-<<<<<<< HEAD
-
-        # return None, None, None, None
-        if self.optimize_force:
-            force = torch.zeros(N, T, 12, device=self.device)
-            force[:, :, self._contact_force_indices] = xu[:, :, -self.num_contacts * 3:]
-            h, grad_h, hess_h, t_mask = self._friction_constraint(
-                q=q, delta_q=delta_q, force=None,
-=======
         if self.optimize_force:
             force = torch.zeros(N, T, 12, device=self.device)
             force[:, :, self._contact_force_indices] = xu[:, :, -self.num_contacts * 3:]
             h, grad_h, hess_h = self._friction_constraint(
                 q=q, delta_q=delta_q, force=force, #TODO: Make this work with the optimized force
->>>>>>> 39c1c0ea
                 compute_grads=compute_grads,
                 compute_hess=compute_hess,
                 projected_diffusion=projected_diffusion)
@@ -2380,19 +2274,11 @@
             #     hess_h = torch.cat((hess_h, hess_h2, hess_h_min), dim=1)
         # print("friction", h.max())
         else:
-<<<<<<< HEAD
-            h, grad_h, hess_h, t_mask = self._friction_constraint(
-=======
             h, grad_h, hess_h = self._friction_constraint(
->>>>>>> 39c1c0ea
                 q=q, delta_q=delta_q, force=None,
                 compute_grads=compute_grads,
                 compute_hess=compute_hess,
                 projected_diffusion=projected_diffusion)
-<<<<<<< HEAD
-
-=======
->>>>>>> 39c1c0ea
         if verbose:
             print(f"max friction constraint: {torch.max(h)}")
             # print(f"max step size constraint: {torch.max(h_step_size)}")
@@ -2827,43 +2713,8 @@
         cost = AllegroContactProblem._cost(self, xu, start, goal) + \
             AllegroObjectProblem._cost(self, xu, start, goal) + AllegroRegraspProblem._cost(self, xu, start, goal)
 
-<<<<<<< HEAD
-        goal_cost = 0
-        if self.full_dof_goal:
-            x_last = xu[-1, :self.num_fingers * 4 + self.obj_dof]
-            goal_cost = 1 * (x_last - goal).pow(2)
-            goal_cost += 1 * (xu[:-1, :self.num_fingers * 4 + self.obj_dof] - goal).pow(2).sum(0)
-            goal_cost_weight = torch.ones_like(goal_cost) * .3
-            goal_cost_weight[-self.obj_dof:] = 1
-            goal_cost = goal_cost * goal_cost_weight
-            goal_cost = goal_cost.sum()
-            goal_cost *= 100
-
-            # x_last = xu[-1, self.num_fingers * 4: self.num_fingers * 4 + self.obj_dof]
-            # goal_cost = 10 * (x_last - goal[-self.obj_dof:]).pow(2).sum(dim=-1)#.sum(dim=-1)
-            # goal_cost += 3 * (xu[:-1, -self.obj_dof:] - goal[-self.obj_dof:]).pow(2).sum(dim=-1).sum(dim=-1)
-            # goal_cost *= 100
-        cost += goal_cost
-        # if self.project:
-        #     _, T = xu.shape[:2]
-        #     N = 1
-        #     start_for_diff = xu[-1, :self.num_fingers * 4 + self.obj_dof]
-        #     start_for_diff = torch.cat((start_for_diff[:-1], torch.cos(start_for_diff[-1]).unsqueeze(0), torch.sin(start_for_diff[-1]).unsqueeze(0)), -1)
-
-        #     _, _, likelihoods = self.model.sample(N=N, H=T+1, start=start_for_diff.unsqueeze(0))
-
-        #     likelihoods = likelihoods.mean()
-
-        #     cost += 0.1 * -likelihoods
-
-        return cost
-
-
-    def _con_eq(self, xu, compute_grads=True, compute_hess=False, verbose=False, projected_diffusion=False):
-=======
     def _con_eq(self, xu, compute_grads=True, compute_hess=False, verbose=False, projected_diffusion=False, include_deriv_grad=False):
         mult = 2 if include_deriv_grad else 1
->>>>>>> 39c1c0ea
         N, T = xu.shape[:2]
         g, grad_g, hess_g = None, None, None
         if self.num_regrasps > 0:
@@ -2941,19 +2792,11 @@
 
         # if h is None:
         #    h = torch.cat((h_regrasp, h_contact), dim=1)
-<<<<<<< HEAD
-
-        if compute_grads and grad_h is not None:
-            grad_h = grad_h.reshape(grad_h.shape[0], grad_h.shape[1], T, -1)[:, :, :, self.all_var_index]
-            grad_h = grad_h.reshape(N, -1, T * (self.dx + self.du))
-        if compute_hess:
-=======
         var_index = self.all_var_index# if (not include_deriv_grad) else self.all_var_index + [i + self.d * T for i in self.all_var_index]
         if compute_grads and grad_h is not None:
             grad_h = grad_h.reshape(grad_h.shape[0], grad_h.shape[1], T, -1)[:, :, :, var_index]
             grad_h = grad_h.reshape(N, -1, mult * T * (self.dx + self.du))
         if compute_hess and hess_h is not None:
->>>>>>> 39c1c0ea
             hess_h = hess_h.reshape(hess_h.shape[0], hess_h.shape[1], T, self.d, T, self.d)[:, :, :,
                      self.all_var_index]
             hess_h = hess_h[:, :, :, :, var_index].reshape(N, -1,

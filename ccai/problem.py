import torch
import numpy as np
from abc import abstractmethod
from better_abc import ABCMeta, abstract_attribute


class Problem(metaclass=ABCMeta):

    def __init__(self, start, goal, T, device, *args, **kwargs):
        self.start = start
        self.goal = goal
        self.T = T
        self.device = device

    @abstract_attribute
    def dx(self):
        pass

    @abstract_attribute
    def du(self):
        pass

    @abstract_attribute
    def dg(self):
        pass

    @abstract_attribute
    def dh(self):
        pass

    @abstract_attribute
    def x_max(self):
        pass

    @abstract_attribute
    def x_min(self):
        pass

    @abstractmethod
    def _preprocess(self, x, projected_diffusion=False):
        pass

    @abstractmethod
    def _objective(self, x):
        pass

    @abstractmethod
    def _con_eq(self, x, compute_grads=True, compute_hess=True, projected_diffusion=False):
        g, grad_g, hess_g = None, None, None
        return g, grad_g, hess_g

    @abstractmethod
    def _con_ineq(self, x, compute_grads=True, compute_hess=True, projected_diffusion=False):
        h, grad_h, hess_h = None, None, None
        return h, grad_h, hess_h

    @abstractmethod
    def get_initial_xu(self, N):
        pass

    @abstractmethod
    def update(self, start, goal, T):
        pass

    def get_cost(self, x):
        return self._objective(x)[0]


class ConstrainedSVGDProblem(Problem):
    slack_weight = 1

    @abstract_attribute
    def squared_slack(self):
        pass

    @abstract_attribute
    def dz(self):
        pass

    @abstractmethod
    def eval(self, x):
        pass

    def combined_constraints(self, augmented_x, compute_grads=True, compute_hess=True, projected_diffusion=False, include_slack=True,
                             compute_inequality=True, include_deriv_grad=False):
        
        mult = 2 if include_deriv_grad else 1
        N = augmented_x.shape[0]
<<<<<<< HEAD
        T_offset = 0 #if projected_diffusion else 1
        augmented_x = augmented_x.reshape(N, self.T + T_offset, self.dx + self.du + self.dz)
=======
        T_offset = 0
        if include_slack:
            augmented_x = augmented_x.reshape(N, self.T + T_offset, self.dx + self.du + self.dz)
        else:
            augmented_x = augmented_x.reshape(N, self.T + T_offset, self.dx + self.du)
>>>>>>> 39c1c0ea
        xu = augmented_x[:, :, :(self.dx + self.du)]
        if self.dz > 0:
            z = augmented_x[:, :, -self.dz:]
        else:
            include_slack = False

<<<<<<< HEAD
        g, grad_g, hess_g, t_mask_g = self._con_eq(xu, compute_grads=compute_grads, compute_hess=compute_hess, projected_diffusion=projected_diffusion)
        h, grad_h, hess_h, t_mask_h = self._con_ineq(xu, compute_grads=compute_grads, compute_hess=compute_hess, projected_diffusion=projected_diffusion)

=======
        g, grad_g, hess_g = self._con_eq(xu, compute_grads=compute_grads, compute_hess=compute_hess, projected_diffusion=projected_diffusion, include_deriv_grad=include_deriv_grad)
        if compute_inequality:
            h, grad_h, hess_h = self._con_ineq(xu, compute_grads=compute_grads, compute_hess=compute_hess, projected_diffusion=projected_diffusion, include_deriv_grad=include_deriv_grad)
            if grad_g is not None and grad_h is not None:
                max_dim = max(grad_g.shape[-1], grad_h.shape[-1])
                grad_g = torch.cat((grad_g, torch.zeros(N, self.dg, max_dim - grad_g.shape[-1], device=self.device)), dim=-1)
                grad_h = torch.cat((grad_h, torch.zeros(N, self.dh, max_dim - grad_h.shape[-1], device=self.device)), dim=-1)
        else:
            h = None
            grad_h = None
            hess_h = None
>>>>>>> 39c1c0ea
        # print(g.max(), g.min(), h.max(), h.min())

        if h is None:
            return g, grad_g, hess_g, t_mask_g

        if include_slack:
            if self.squared_slack:
                h_aug = h + 0.5 * z.reshape(-1, self.dz * (self.T + T_offset)) ** 2
            else:
                h_aug = h + self.slack_weight * z.reshape(-1, self.dz * (self.T + T_offset))
        else:
            h_aug = h

        if not compute_grads:
            if g is None:
                return h_aug, None, None, t_mask_h
            return torch.cat((g, h_aug), dim=1), None, None, torch.cat((t_mask_g, t_mask_h), dim=1)

            # Gradients - gradient wrt z should be z
        if include_slack:
            if self.squared_slack:
                z_extended = torch.diag_embed(torch.diag_embed(z).permute(0, 2, 3, 1)
                                            ).permute(0, 3, 1, 4, 2)  # (N, T, dz, T dz)
            else:
                z_extended = self.slack_weight * torch.diag_embed(torch.diag_embed(torch.ones_like(z)).permute(0, 2, 3, 1)
                                                                ).permute(0, 3, 1, 4, 2)  # (N, T, dz, T dz)

            grad_h_aug = torch.cat((
                grad_h.reshape(N, (self.T + T_offset), self.dz, (self.T + T_offset), -1),
                z_extended), dim=-1)
            grad_h_aug = grad_h_aug.reshape(N, self.dh +self.dz * T_offset, mult * (self.T + T_offset) * (self.dx + self.du + self.dz))
        else:
            grad_h_aug = grad_h.reshape(N, self.dh, mult * (self.T + T_offset) * (self.dx + self.du))

        if compute_hess:
            # Hessians - second derivative wrt z should be identity
            # partial derivatives dx dz should be zero
            # eye is (N, T, dz, dz, dz)
            eye = torch.diag_embed(torch.eye(self.dz, device=self.device)).repeat(N, (self.T + T_offset), 1, 1, 1)
            # make eye (N, T, dz, T, dz, T, dz)
            eye = torch.diag_embed(torch.diag_embed(eye.permute(0, 2, 3, 4, 1)))
            eye = eye.permute(0, 4, 1, 5, 2, 6, 3)

            hess_h = hess_h.reshape(N, (self.T + T_offset), self.dz, (self.T + T_offset), self.dx + self.du, (self.T + T_offset), self.dx + self.du)
            hess_h_aug = torch.zeros(N, (self.T + T_offset), self.dz, (self.T + T_offset), self.dx + self.du + self.dz,
                                     (self.T + T_offset), self.dx + self.du + self.dz, device=self.device)
            hess_h_aug[:, :, :, :, :self.dx + self.du, :, :self.dx + self.du] = hess_h

            if self.squared_slack:
                hess_h_aug[:, :, :, :, -self.dz:, :, -self.dz:] = eye

            hess_h_aug = hess_h_aug.reshape(N, self.dh, (self.T + T_offset) * (self.dx + self.du + self.dz),
                                            (self.T + T_offset) * (self.dx + self.du + self.dz))
        else:
            hess_h_aug = None

        if g is None:
            return h_aug, grad_h_aug, hess_h_aug, t_mask_h
        if include_slack:
            grad_g_aug = torch.cat((
                grad_g.reshape(N, self.dg + self.dg_per_t * T_offset, (self.T + T_offset), -1),
                torch.zeros(N, self.dg + self.dg_per_t * T_offset, (self.T + T_offset), self.dz, device=self.device)),
                dim=-1
            ).reshape(N, self.dg + self.dg_per_t * T_offset, mult * (self.T + T_offset) * (self.dx + self.du + self.dz))
        else:
            grad_g_aug = grad_g.reshape(N, self.dg + self.dg_per_t * T_offset, mult * (self.T + T_offset) * (self.dx + self.du))
        if compute_hess:
            hess_g_aug = torch.zeros(N, self.dg,
                                     (self.T + T_offset), (self.dx + self.du + self.dz),
                                     (self.T + T_offset), (self.dx + self.du + self.dz), device=self.device)
            hess_g_aug[:, :, :, :self.dx + self.du, :, :self.dx + self.du] = hess_g.reshape(N,
                                                                                            self.dg,
                                                                                            (self.T + T_offset),
                                                                                            self.dx + self.du,
                                                                                            (self.T + T_offset),
                                                                                            self.dx + self.du)
            hess_g_aug = hess_g_aug.reshape(N, self.dg,
                                            (self.T + T_offset) * (self.dx + self.du + self.dz),
                                            (self.T + T_offset) * (self.dx + self.du + self.dz))
            hess_c = torch.cat((hess_g_aug, hess_h_aug), dim=1)
        else:
            hess_c = None

        c = torch.cat((g, h_aug), dim=1)  # (N, dg + dh)
        t_mask = torch.cat((t_mask_g, t_mask_h), dim=1)
        grad_c = torch.cat((grad_g_aug, grad_h_aug), dim=1)

        return c, grad_c, hess_c, t_mask

    def get_initial_z(self, x, projected_diffusion=False):
        self._preprocess(x, projected_diffusion=projected_diffusion)
        N = x.shape[0]
        h, _, _, _ = self._con_ineq(x, compute_grads=False, compute_hess=False, projected_diffusion=projected_diffusion)
        if h is not None:
            if self.squared_slack:
                # z = torch.where(h < 0, torch.sqrt(-2 * h), 0)
                z = torch.sqrt(2 * torch.abs(h))
            else:
                z = torch.where(h < 0, -h / self.slack_weight, 0)

            return z.reshape(-1, self.T, self.dz)


class IpoptProblem(Problem):
    def __init__(self, start, goal, T, *args, **kwargs):
        super().__init__(start, goal, T, device='cpu')

    def objective(self, x):
        tensor_x = torch.from_numpy(x).reshape(1, self.T, -1).to(torch.float32)
        self._preprocess(tensor_x)
        J, _, _ = self._objective(tensor_x)
        return J.detach().reshape(-1).item()

    def objective_grad(self, x):
        tensor_x = torch.from_numpy(x).reshape(1, self.T, -1).to(torch.float32)
        self._preprocess(tensor_x)
        _, grad_J, _ = self._objective(tensor_x)
        return grad_J.detach().numpy().reshape(-1)

    def objective_hess(self, x):
        tensor_x = torch.from_numpy(x).reshape(1, self.T, -1).to(torch.float32)
        dx = tensor_x.shape[0]
        _, _, hess_J = self._objective(tensor_x)
        return hess_J.reshape(self.T * (self.dx + self.du),
                              self.T * (self.dx + self.du)).detach().numpy()

    def obj_hvp(self, x, v):
        hess = self.objective_hess(x)
        return hess @ v

    def con_eq(self, x):
        tensor_x = torch.from_numpy(x).reshape(1, self.T, -1).to(torch.float32)
        self._preprocess(tensor_x)
        g, _, _ = self._con_eq(tensor_x, compute_grads=False)

        if g is None:
            return None
        return g.reshape(-1).detach().numpy()

    def con_eq_grad(self, x):
        tensor_x = torch.from_numpy(x).reshape(1, self.T, -1).to(torch.float32)
        self._preprocess(tensor_x)
        _, grad_g, _ = self._con_eq(tensor_x, compute_grads=True, compute_hess=False)
        if grad_g is None:
            return None
        return grad_g.reshape(self.dg, -1).detach().numpy()

    def con_eq_hess(self, x):
        tensor_x = torch.from_numpy(x).reshape(1, self.T, -1).to(torch.float32)
        _, _, hess_g = self._con_eq(tensor_x)
        if hess_g is None:
            return None
        return hess_g.reshape(self.dg, self.T * (self.dx + self.du), -1).numpy()

    def con_eq_hvp(self, x, v):
        hess = self.con_eq_hess(x)
        if hess is None:
            return None
        return np.sum(v.reshape(-1, 1, 1) * hess, axis=0)

    def get_bounds(self):
        prob_dim = self.T * (self.dx + self.du)
        ub = self.x_max.reshape(1, self.dx + self.du).repeat(self.T, 1).reshape(-1)
        lb = self.x_min.reshape(1, self.dx + self.du).repeat(self.T, 1).reshape(-1)
        return lb, ub

    def con_ineq(self, x):
        tensor_x = torch.from_numpy(x).reshape(1, self.T, -1).to(torch.float32)
        self._preprocess(tensor_x)
        h, _, _ = self._con_ineq(tensor_x)
        if h is None:
            return None
        return -h.reshape(-1).detach().numpy()

    def con_ineq_grad(self, x):
        tensor_x = torch.from_numpy(x).reshape(1, self.T, -1).to(torch.float32)
        self._preprocess(tensor_x)

        _, grad_h, _ = self._con_ineq(tensor_x, compute_grads=True, compute_hess=False)
        if grad_h is None:
            return None
        return -grad_h.reshape(self.dh, -1).detach().numpy()

    def con_ineq_hess(self, x):
        tensor_x = torch.from_numpy(x).reshape(1, self.T, -1).to(torch.float32)
        _, _, hess_h = self._con_ineq(tensor_x)
        if hess_h is None:
            return None
        return -hess_h.reshape(self.dh, self.T * (self.dx + self.du), -1).numpy()

    def con_ineq_hvp(self, x, v):
        hess = self.con_ineq_hess(x)
        if hess is None:
            return None
        return np.sum(v.reshape(-1, 1, 1) * hess, axis=0)


class NLOptProblem(Problem):
    def __init__(self, start, goal, T, *args, **kwargs):
        super().__init__(start, goal, T, device='cpu')

    def objective(self, x, grad):
        tensor_x = torch.from_numpy(x).reshape(1, self.T, -1).to(torch.float32)
        J, grad_J, _ = self._objective(tensor_x)
        if grad.size > 0:
            grad[:] = grad_J.reshape(-1).detach().numpy()
        return J.detach().reshape(-1).item()

    def con_eq(self, result, x, grad):
        tensor_x = torch.from_numpy(x).reshape(1, self.T, -1).to(torch.float32)
        g, grad_g, _ = self._con_eq(tensor_x, compute_grads=True, compute_hess=False)

        if grad.size > 0:
            grad[:] = grad_g.detach().numpy()

        result[:] = g.reshape(-1).detach().numpy()

    def con_ineq(self, result, x, grad):
        tensor_x = torch.from_numpy(x).reshape(1, self.T, -1).to(torch.float32)
        h, grad_h, _ = self._con_ineq(tensor_x, compute_grads=True, compute_hess=False)

        if grad.size > 0:
            grad[:] = grad_h.detach().numpy()

        result[:] = h.reshape(-1).detach().numpy()

    def get_bounds(self):
        prob_dim = self.T * (self.dx + self.du)
        ub = self.x_max.reshape(1, self.dx + self.du).repeat(self.T, 1).reshape(-1)
        lb = - ub
        return lb.numpy(), ub.numpy()


class UnconstrainedPenaltyProblem(Problem):

    @abstract_attribute
    def penalty(self):
        pass

    @abstractmethod
    def dynamics(self, x, u):
        pass

    def objective(self, x, compute_grads=False):
        J, _, _ = self._objective(x)
        g, _, _ = self._con_eq(x, compute_grads=compute_grads, compute_hess=False)
        h, _, _ = self._con_ineq(x, compute_grads=compute_grads, compute_hess=False)
        J = J.reshape(-1)
        if h is not None:
            J = J + self.penalty[0] * torch.sum(torch.clamp(h, min=0), dim=1)
        if g is not None:
            J = J + self.penalty[1] * torch.sum(g.abs(), dim=1)
        N, T, _ = x.shape
        J = J + torch.where(x > self.x_max.repeat(N, T, 1).to(device=self.device), self.penalty[0] * torch.ones_like(x),
                            torch.zeros_like(x)).sum(dim=1).sum(dim=1)
        J = J + torch.where(x < self.x_min.repeat(N, T, 1).to(device=self.device), self.penalty[0] * torch.ones_like(x),
                            torch.zeros_like(x)).sum(dim=1).sum(dim=1)

        return J<|MERGE_RESOLUTION|>--- conflicted
+++ resolved
@@ -86,27 +86,17 @@
         
         mult = 2 if include_deriv_grad else 1
         N = augmented_x.shape[0]
-<<<<<<< HEAD
-        T_offset = 0 #if projected_diffusion else 1
-        augmented_x = augmented_x.reshape(N, self.T + T_offset, self.dx + self.du + self.dz)
-=======
         T_offset = 0
         if include_slack:
             augmented_x = augmented_x.reshape(N, self.T + T_offset, self.dx + self.du + self.dz)
         else:
             augmented_x = augmented_x.reshape(N, self.T + T_offset, self.dx + self.du)
->>>>>>> 39c1c0ea
         xu = augmented_x[:, :, :(self.dx + self.du)]
         if self.dz > 0:
             z = augmented_x[:, :, -self.dz:]
         else:
             include_slack = False
 
-<<<<<<< HEAD
-        g, grad_g, hess_g, t_mask_g = self._con_eq(xu, compute_grads=compute_grads, compute_hess=compute_hess, projected_diffusion=projected_diffusion)
-        h, grad_h, hess_h, t_mask_h = self._con_ineq(xu, compute_grads=compute_grads, compute_hess=compute_hess, projected_diffusion=projected_diffusion)
-
-=======
         g, grad_g, hess_g = self._con_eq(xu, compute_grads=compute_grads, compute_hess=compute_hess, projected_diffusion=projected_diffusion, include_deriv_grad=include_deriv_grad)
         if compute_inequality:
             h, grad_h, hess_h = self._con_ineq(xu, compute_grads=compute_grads, compute_hess=compute_hess, projected_diffusion=projected_diffusion, include_deriv_grad=include_deriv_grad)
@@ -118,7 +108,6 @@
             h = None
             grad_h = None
             hess_h = None
->>>>>>> 39c1c0ea
         # print(g.max(), g.min(), h.max(), h.min())
 
         if h is None:

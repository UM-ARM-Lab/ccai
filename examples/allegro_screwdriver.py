--- conflicted
+++ resolved
@@ -20,13 +20,7 @@
 # import pytorch3d.transforms as tf
 
 import matplotlib.pyplot as plt
-<<<<<<< HEAD
 from ccai.utils.allegro_utils import *
-=======
-import sys
-sys.path.append('..')
-from utils.allegro_utils import *
->>>>>>> 4dacca71
 # from allegro_valve_roll import AllegroValveTurning, AllegroContactProblem, PositionControlConstrainedSVGDMPC, \
 #    add_trajectories, add_trajectories_hardware
 
@@ -36,13 +30,8 @@
 from train_allegro_screwdriver import rollout_trajectory_in_sim
 from scipy.spatial.transform import Rotation as R
 
-<<<<<<< HEAD
 # from ccai.mpc.ipopt import IpoptMPC
 # from ccai.problem import IpoptProblem
-=======
-#from ccai.mpc.ipopt import IpoptMPC
-from ccai.problem import IpoptProblem
->>>>>>> 4dacca71
 from ccai.models.trajectory_samplers import TrajectorySampler
 from ccai.models.contact_samplers import GraphSearch, Node
 
@@ -161,21 +150,6 @@
     else:
         env.frame_fpath = None
         env.frame_id = None
-<<<<<<< HEAD
-=======
-    # warm-starting using learned sampler
-    trajectory_sampler = None
-    model_path = params.get('model_path', None)
-
-    if model_path is not None:
-        trajectory_sampler = TrajectorySampler(T=16, dx=16, du=21, type='diffusion',
-                                               timesteps=256, hidden_dim=128,
-                                               context_dim=3, generate_context=False,
-                                               discriminator_guidance=True)
-
-        trajectory_sampler.load_state_dict(torch.load(f'{CCAI_PATH}/{model_path}', map_location=params['device']))
-        trajectory_sampler.to(device=params['device'])
->>>>>>> 4dacca71
 
     start = state['q'].reshape(4 * num_fingers + 4).to(device=params['device'])
     # start = torch.cat((state['q'].reshape(10), torch.zeros(1).to(state['q'].device))).to(device=params['device'])
@@ -615,7 +589,6 @@
                 start = state.clone()
                 # if state[-1] < -1.0:
                 #     start[-1] += 0.75
-<<<<<<< HEAD
                 a = time.perf_counter()
                 # start_for_diff = start#convert_yaw_to_sine_cosine(start)
                 start_for_diff = convert_yaw_to_sine_cosine(start)
@@ -631,14 +604,6 @@
             # for i in range(params['N']):
             #     sim_rollout = rollout_trajectory_in_sim(env_sim_rollout, initial_samples[i])
             #     sim_rollouts[i] = sim_rollout
-=======
-                initial_samples, _, _ = trajectory_sampler.sample(N=params['N'],
-                                                                  start=start.reshape(1, -1),
-                                                                  H=params['T'] + 1,
-                                                                  constraints=contact)
-                # if state[-1] < -1.0:
-                #     initial_samples[:, :, -1] -= 0.75
->>>>>>> 4dacca71
 
             initial_samples = _full_to_partial(initial_samples, mode)
             initial_x = initial_samples[:, 1:, :planner.problem.dx]
@@ -650,14 +615,9 @@
         state = state[:planner.problem.dx]
         # print(params['T'], state.shape, initial_samples)
         planner.reset(state, T=params['T'], goal=goal, initial_x=initial_samples)
-<<<<<<< HEAD
         if trajectory_sampler is None:
             initial_samples = planner.x.detach().clone()
             sim_rollouts = torch.zeros_like(initial_samples)
-=======
-        print(f"DEBUG, problem horizon: {planner.problem.T}")
-        # planner.reset(state, T=planner.problem.T, goal=goal, initial_x=initial_samples)
->>>>>>> 4dacca71
         planned_trajectories = []
         actual_trajectory = []
         optimizer_paths = []
@@ -682,13 +642,8 @@
                 plans = _partial_to_full(plans, mode)
                 plans = torch.cat((executed_trajectory, plans), dim=1)
                 # if state[-1] < -1.0:
-<<<<<<< HEAD
                 #     plans[:, :, 14] += 0.75
                 #     executed_trajectory[:, :, 14] += 0.75
-=======
-                #     # plans[:, :, 14] += 0.75
-                #     # executed_trajectory[:, :, 14] += 0.75
->>>>>>> 4dacca71
 
                 if trajectory_sampler is not None:
                     with torch.no_grad():
@@ -938,21 +893,16 @@
             contact_sequence += [contact_options[perm[0]], contact_options[perm[1]], 'turn']
     else:
         contact_sequence = None
-<<<<<<< HEAD
     # state = state['q'].reshape(-1)[:15].to(device=params['device'])
     # initial_samples = gen_initial_samples_multi_mode(contact_sequence)
     # pkl.dump(initial_samples, open(f"{fpath}/long_horizon_inits.p", "wb"))
     # return -1
     contact = None
     next_node = None
-=======
-    contact = None
->>>>>>> 4dacca71
     state = env.get_state()
     state = state['q'].reshape(-1)[:15].to(device=params['device'])
     valve_goal = torch.tensor([0, 0, state[-1] - 2 * np.pi / 3.0]).to(device=params['device'])
 
-<<<<<<< HEAD
     executed_contacts = []
     for stage in range(num_stages):
         state = env.get_state()
@@ -1010,78 +960,19 @@
         elif stage >= len(contact_sequence):
             print('Planner thinks task is complete')
             break
-=======
-    for stage in range(num_stages):
-        state = env.get_state()
-        state = state['q'].reshape(-1)[:15].to(device=params['device'])
-
-        if sample_contact:
-            # with torch.no_grad():
-            #     start = state.clone()
-            #     #if state[-1] < -1.0:
-            #     #    start[-1] += 0.75
-            #     trajectories, contact, likelihoods = trajectory_sampler.sample(N=512, start=start.reshape(1, -1),
-            #                                                                    H=(num_stages - stage) * 16)
-            # # choose highest likelihood trajectory
-            # contact_sequence = contact[torch.argmax(likelihoods)]
-            # contact_sequence = torch.round(((contact_sequence + 1) / 2)).int()
-            # print(contact_sequence)
-            # # convert to number
-            # contact_sequence = bin2dec(contact_sequence, 3)
-            # # choose first in sequence
-            # contact = contact_vec_to_label[contact_sequence.reshape(-1)[0].item()]
-            _contact_list = ['pregrasp', 'thumb_middle', 'index', 'turn']
-            if contact is None:
-                _contact = None
-            else:
-                _contact = _contact_list.index(contact)
-            print(_contact)
-            mcts = DiffusionMCTS(state, trajectory_sampler, max_depth=num_stages - stage,
-                                 num_evals=250, exploration_weight=1.0,
-                                 prev_action=_contact, prior=params.get('prior_enum', 0))
-            time_before = time.perf_counter()
-            contact = mcts.plan(n_rollouts=25, goal=valve_goal[-1]) # next contact mode
-            print('MCTS time', time.perf_counter() - time_before)
-            contact = _contact_list[contact]
->>>>>>> 4dacca71
         else:
             contact = contact_sequence[stage]
         executed_contacts.append(contact)
         print(stage, contact)
         if contact == 'pregrasp':
-<<<<<<< HEAD
-            traj, plans, inits, init_sim_rollouts, optimizer_paths, contact_points, contact_distance = execute_traj(
-                pregrasp_planner, mode='pregrasp', fname=f'pregrasp_{stage}')
-
-            # include zero for the contact forces
-            plans = [torch.cat((plan,
-                                torch.zeros(*plan.shape[:-1], 9).to(device=params['device'])),
-                               dim=-1) for plan in plans]
-            traj = torch.cat((traj, torch.zeros(*traj.shape[:-1], 9).to(device=params['device'])), dim=-1)
-            _add_to_dataset(traj, plans, inits, init_sim_rollouts, optimizer_paths, contact_points, contact_distance, contact_state=torch.zeros(3))
-        elif contact == 'index':
-            _goal = torch.tensor([0, 0, state[-1]]).to(device=params['device'])
-            traj, plans, inits, init_sim_rollouts, optimizer_paths, contact_points, contact_distance = execute_traj(
-=======
             start = env.get_state()['q'].reshape(4 * num_fingers + 4).to(device=params['device'])
             best_traj, _ = pregrasp_planner.step(start[:pregrasp_planner.problem.dx])
             for x in best_traj[:, :4 * num_fingers]:
                 action = x.reshape(-1, 4 * num_fingers).to(device=env.device) # move the rest fingers
                 env.step(action)
-           
-            # traj, plans, contact_points, contact_distance = execute_traj(
-            #     pregrasp_planner, mode='pregrasp', fname=f'pregrasp_{stage}')
-
-            # include zero for the contact forces
-            # plans = [torch.cat((plan,
-            #                     torch.zeros(*plan.shape[:-1], 9).to(device=params['device'])),
-            #                    dim=-1) for plan in plans]
-            # traj = torch.cat((traj, torch.zeros(*traj.shape[:-1], 9).to(device=params['device'])), dim=-1)
-            # _add_to_dataset(traj, plans, contact_points, contact_distance, contact_state=torch.zeros(3))
         elif contact == 'index':
             _goal = torch.tensor([0, 0, state[-1]]).to(device=params['device'])
-            traj, plans, contact_points, contact_distance = execute_traj(
->>>>>>> 4dacca71
+            traj, plans, inits, init_sim_rollouts, optimizer_paths, contact_points, contact_distance = execute_traj(
                 index_regrasp_planner, mode='index', goal=_goal, fname=f'index_regrasp_{stage}')
 
             plans = [torch.cat((plan[..., :-6],
@@ -1094,11 +985,7 @@
                             contact_state=torch.tensor([0.0, 1.0, 1.0]))
         elif contact == 'thumb_middle':
             _goal = torch.tensor([0, 0, state[-1]]).to(device=params['device'])
-<<<<<<< HEAD
             traj, plans, inits, init_sim_rollouts, optimizer_paths, contact_points, contact_distance = execute_traj(
-=======
-            traj, plans, contact_points, contact_distance = execute_traj(
->>>>>>> 4dacca71
                 thumb_and_middle_regrasp_planner, mode='thumb_middle',
                 goal=_goal, fname=f'thumb_middle_regrasp_{stage}')
             plans = [torch.cat((plan,
@@ -1110,15 +997,8 @@
                             contact_state=torch.tensor([1.0, 0.0, 0.0]))
         elif contact == 'turn':
             _goal = torch.tensor([0, 0, state[-1] - np.pi / 3]).to(device=params['device'])
-<<<<<<< HEAD
             traj, plans, inits, init_sim_rollouts, optimizer_paths, contact_points, contact_distance = execute_traj(
                 turn_planner, mode='turn', goal=_goal, fname=f'turn_{stage}')
-=======
-            traj, plans, contact_points, contact_distance = execute_traj(
-                turn_planner, mode='turn', goal=_goal, fname=f'turn_{stage}')
-
-            _add_to_dataset(traj, plans, contact_points, contact_distance, contact_state=torch.ones(3))
->>>>>>> 4dacca71
 
             _add_to_dataset(traj, plans, inits, init_sim_rollouts, optimizer_paths, contact_points, contact_distance, contact_state=torch.ones(3))
         actual_trajectory.append(traj)
@@ -1260,10 +1140,6 @@
         torch.manual_seed(i)
         np.random.seed(i)
 
-<<<<<<< HEAD
-=======
-    for i in tqdm(range(config['num_trials'])):
->>>>>>> 4dacca71
         goal = - 0.5 * torch.tensor([0, 0, np.pi])
         # goal = goal + 0.025 * torch.randn(1) + 0.2
         for controller in config['controllers'].keys():

from isaac_victor_envs.utils import get_assets_dir
from isaac_victor_envs.tasks.allegro import AllegroScrewdriverTurningEnv
# from isaac_victor_envs.tasks.allegro_ros import RosAllegroValveTurningEnv

import numpy as np
import pickle as pkl

import torch
import time
import copy
import yaml
import pathlib
from functools import partial
import sys

import pytorch_volumetric as pv
import pytorch_kinematics as pk
import pytorch_kinematics.transforms as tf
from torch.func import vmap, jacrev, hessian, jacfwd
# import pytorch3d.transforms as tf

import matplotlib.pyplot as plt
from ccai.utils.allegro_utils import *
# from allegro_valve_roll import AllegroValveTurning, AllegroContactProblem, PositionControlConstrainedSVGDMPC, \
#    add_trajectories, add_trajectories_hardware

from ccai.allegro_contact import AllegroManipulationProblem, PositionControlConstrainedSVGDMPC, add_trajectories, \
    add_trajectories_hardware
from ccai.allegro_screwdriver_problem_diffusion import AllegroScrewdriverDiff
from ccai.mpc.diffusion_policy import Diffusion_Policy, DummyProblem
from train_allegro_screwdriver import rollout_trajectory_in_sim
from scipy.spatial.transform import Rotation as R

# from ccai.mpc.ipopt import IpoptMPC
# from ccai.problem import IpoptProblem
from ccai.models.trajectory_samplers import TrajectorySampler
from ccai.models.contact_samplers import GraphSearch, Node

from model import LatentDiffusionModel

from diffusion_mcts import DiffusionMCTS

CCAI_PATH = pathlib.Path(__file__).resolve().parents[1]

print("CCAI_PATH", CCAI_PATH)

device = 'cuda:0'
obj_dof = 3
# instantiate environment
img_save_dir = pathlib.Path(f'{CCAI_PATH}/data/experiments/videos')


def vector_cos(a, b):
    return torch.dot(a.reshape(-1), b.reshape(-1)) / (torch.norm(a.reshape(-1)) * torch.norm(b.reshape(-1)))


def euler_to_quat(euler):
    matrix = tf.euler_angles_to_matrix(euler, convention='XYZ')
    quat = tf.matrix_to_quaternion(matrix)
    return quat


def euler_to_angular_velocity(current_euler, next_euler):
    # using matrix

    # current_mat = tf.euler_angles_to_matrix(current_euler, convention='XYZ')
    # next_mat = tf.euler_angles_to_matrix(next_euler, convention='XYZ')
    # dmat = next_mat - current_mat
    # omega_mat = dmat @ current_mat.transpose(-1, -2)
    # omega_x = (omega_mat[..., 2, 1] - omega_mat[..., 1, 2]) / 2
    # omega_y = (omega_mat[..., 0, 2] - omega_mat[..., 2, 0]) / 2
    # omega_z = (omega_mat[..., 1, 0] - omega_mat[..., 0, 1]) / 2
    # omega = torch.stack((omega_x, omega_y, omega_z), dim=-1)

    # R.from_euler('XYZ', current_euler.cpu().detach().numpy().reshape(-1, 3)).as_quat().reshape(3, 12, 4)

    # quaternion 
    current_quat = euler_to_quat(current_euler)
    next_quat = euler_to_quat(next_euler)
    dquat = next_quat - current_quat
    con_quat = - current_quat  # conjugate
    con_quat[..., 0] = current_quat[..., 0]
    omega = 2 * tf.quaternion_raw_multiply(dquat, con_quat)[..., 1:]
    # TODO: quaternion and its negative are the same, but it is not true for angular velocity. Might have some bug here 
    return omega


class AllegroScrewdriver(AllegroManipulationProblem):
    def __init__(self,
                 start,
                 goal,
                 T,
                 chain,
                 object_location,
                 object_type,
                 world_trans,
                 object_asset_pos,
                 regrasp_fingers=[],
                 contact_fingers=['index', 'middle', 'ring', 'thumb'],
                 friction_coefficient=0.95,
                 obj_dof=1,
                 obj_ori_rep='euler',
                 obj_joint_dim=0,
                 optimize_force=False,
                 turn=False,
                 obj_gravity=False,
                 device='cuda:0', **kwargs):
        self.obj_mass = 0.1
        self.obj_dof_type = None
        if obj_dof == 3:
            object_link_name = 'screwdriver_body'
        elif obj_dof == 1:
            object_link_name = 'valve'
        elif obj_dof == 6:
            object_link_name = 'card'
        self.obj_link_name = object_link_name
        super(AllegroScrewdriver, self).__init__(start=start, goal=goal, T=T, chain=chain,
                                                 object_location=object_location,
                                                 object_type=object_type, world_trans=world_trans,
                                                 object_asset_pos=object_asset_pos,
                                                 regrasp_fingers=regrasp_fingers,
                                                 contact_fingers=contact_fingers,
                                                 friction_coefficient=friction_coefficient,
                                                 obj_dof=obj_dof,
                                                 obj_ori_rep=obj_ori_rep, obj_joint_dim=1,
                                                 optimize_force=optimize_force, device=device,
                                                 turn=turn, obj_gravity=obj_gravity)
        self.friction_coefficient = friction_coefficient

    def _cost(self, xu, start, goal):
        # TODO: check if the addtional term of the smoothness cost and running goal cost is necessary
        state = xu[:, :self.dx]  # state dim = 9
        state = torch.cat((start.reshape(1, self.dx), state), dim=0)  # combine the first time step into it

        smoothness_cost = torch.sum((state[1:, -self.obj_dof:] - state[:-1, -self.obj_dof:]) ** 2)
        upright_cost = 500 * torch.sum(
            (state[:, -self.obj_dof:-1]) ** 2)  # the screwdriver should only rotate in z direction
        return smoothness_cost + upright_cost + super()._cost(xu, start, goal)
    
    


# class IpoptScrewdriver(AllegroScrewdriver, IpoptProblem):

#     def __init__(self, *args, **kwargs):
#         device = kwargs.get('device', None)
#         if device is not None:
#             kwargs.pop('device')
#         super().__init__(*args, **kwargs, N=1, device='cpu')

def do_trial(env, params, fpath, sim_viz_env=None, ros_copy_node=None, inits_noise=None, noise_noise=None, sim=None,):
    "only turn the valve once"
    num_fingers = len(params['fingers'])
    state = env.get_state()
    action_list = []
    if params['visualize']:
        env.frame_fpath = fpath
        env.frame_id = 0
    else:
        env.frame_fpath = None
        env.frame_id = None

    start = state['q'].reshape(4 * num_fingers + 4).to(device=params['device'])
    # start = torch.cat((state['q'].reshape(10), torch.zeros(1).to(state['q'].device))).to(device=params['device'])
    if 'csvgd' in params['controller']:
        # index finger is used for stability
        if 'index' in params['fingers']:
            fingers = params['fingers']
        else:
            fingers = ['index'] + params['fingers']

        # initial grasp
        pregrasp_params = copy.deepcopy(params)
        pregrasp_params['warmup_iters'] = 80
        pregrasp_problem = AllegroScrewdriver(
            start=start[:4 * num_fingers + obj_dof],
            goal=pregrasp_params['valve_goal'] * 0,
            T=2,
            chain=pregrasp_params['chain'],
            device=pregrasp_params['device'],
            object_asset_pos=env.table_pose,
            object_location=pregrasp_params['object_location'],
            object_type=pregrasp_params['object_type'],
            world_trans=env.world_trans,
            regrasp_fingers=fingers,
            contact_fingers=[],
            obj_dof=obj_dof,
            obj_joint_dim=1,
            optimize_force=pregrasp_params['optimize_force'],
            default_dof_pos=env.default_dof_pos[:, :16],
            obj_gravity=pregrasp_params.get('obj_gravity', False),
        )
        # finger gate index
        index_regrasp_problem = AllegroScrewdriver(
            start=start[:4 * num_fingers + obj_dof],
            goal=params['valve_goal'] * 0,
            T=params['T'],
            chain=params['chain'],
            device=params['device'],
            object_asset_pos=env.table_pose,
            object_location=params['object_location'],
            object_type=params['object_type'],
            world_trans=env.world_trans,
            regrasp_fingers=['index'],
            contact_fingers=['middle', 'thumb'],
            obj_dof=obj_dof,
            obj_joint_dim=1,
            optimize_force=params['optimize_force'],
            default_dof_pos=env.default_dof_pos[:, :16],
            obj_gravity=params.get('obj_gravity', False),
        )
        thumb_and_middle_regrasp_problem = AllegroScrewdriver(
            start=start[:4 * num_fingers + obj_dof],
            goal=params['valve_goal'] * 0,
            T=params['T'],
            chain=params['chain'],
            device=params['device'],
            object_asset_pos=env.table_pose,
            object_location=params['object_location'],
            object_type=params['object_type'],
            world_trans=env.world_trans,
            contact_fingers=['index'],
            regrasp_fingers=['middle', 'thumb'],
            obj_dof=obj_dof,
            obj_joint_dim=1,
            optimize_force=params['optimize_force'],
            default_dof_pos=env.default_dof_pos[:, :16],
            obj_gravity=params.get('obj_gravity', False),
        )
        turn_problem = AllegroScrewdriver(
            start=start[:4 * num_fingers + obj_dof],
            goal=params['valve_goal'] * 0,
            T=params['T'],
            chain=params['chain'],
            device=params['device'],
            object_asset_pos=env.table_pose,
            object_location=params['object_location'],
            object_type=params['object_type'],
            world_trans=env.world_trans,
            contact_fingers=['index', 'middle', 'thumb'],
            obj_dof=obj_dof,
            obj_joint_dim=1,
            optimize_force=params['optimize_force'],
            default_dof_pos=env.default_dof_pos[:, :16],
            turn=True,
            obj_gravity=params.get('obj_gravity', False),
        )
        pregrasp_planner = PositionControlConstrainedSVGDMPC(pregrasp_problem, params)
        index_regrasp_planner = PositionControlConstrainedSVGDMPC(index_regrasp_problem, params)
        thumb_and_middle_regrasp_planner = PositionControlConstrainedSVGDMPC(thumb_and_middle_regrasp_problem, params)
        turn_planner = PositionControlConstrainedSVGDMPC(turn_problem, params)


    # elif params['controller'] == 'ipopt':
    #     # index finger is used for stability
    #     if 'index' in params['fingers']:
    #         fingers = params['fingers']
    #     else:
    #         fingers = ['index'] + params['fingers']

    #     # initial grasp
    #     pregrasp_problem = IpoptScrewdriver(
    #         start=start[:4 * num_fingers + obj_dof],
    #         goal=params['valve_goal'] * 0,
    #         T=params['T'],
    #         chain=params['chain'],
    #         device=params['device'],
    #         object_asset_pos=env.table_pose,
    #         object_location=params['object_location'],
    #         object_type=params['object_type'],
    #         world_trans=env.world_trans,
    #         regrasp_fingers=fingers,
    #         contact_fingers=[],
    #         obj_dof=obj_dof,
    #         obj_joint_dim=1,
    #         optimize_force=params['optimize_force'],
    #     )
    #     # finger gate index
    #     index_regrasp_problem = IpoptScrewdriver(
    #         start=start[:4 * num_fingers + obj_dof],
    #         goal=params['valve_goal'] * 0,
    #         T=params['T'],
    #         chain=params['chain'],
    #         device=params['device'],
    #         object_asset_pos=env.table_pose,
    #         object_location=params['object_location'],
    #         object_type=params['object_type'],
    #         world_trans=env.world_trans,
    #         regrasp_fingers=['index'],
    #         contact_fingers=['middle', 'thumb'],
    #         obj_dof=obj_dof,
    #         obj_joint_dim=1,
    #         optimize_force=params['optimize_force'],
    #         default_dof_pos=env.default_dof_pos[:, :16]
    #     )
    #     thumb_and_middle_regrasp_problem = IpoptScrewdriver(
    #         start=start[:4 * num_fingers + obj_dof],
    #         goal=params['valve_goal'] * 0,
    #         T=params['T'],
    #         chain=params['chain'],
    #         device=params['device'],
    #         object_asset_pos=env.table_pose,
    #         object_location=params['object_location'],
    #         object_type=params['object_type'],
    #         world_trans=env.world_trans,
    #         contact_fingers=['index'],
    #         regrasp_fingers=['middle', 'thumb'],
    #         obj_dof=obj_dof,
    #         obj_joint_dim=1,
    #         optimize_force=params['optimize_force'],
    #         default_dof_pos=env.default_dof_pos[:, :16]
    #     )
    #     turn_problem = IpoptScrewdriver(
    #         start=start[:4 * num_fingers + obj_dof],
    #         goal=params['valve_goal'] * 0,
    #         T=params['T'],
    #         chain=params['chain'],
    #         device=params['device'],
    #         object_asset_pos=env.table_pose,
    #         object_location=params['object_location'],
    #         object_type=params['object_type'],
    #         world_trans=env.world_trans,
    #         contact_fingers=['index', 'middle', 'thumb'],
    #         obj_dof=obj_dof,
    #         obj_joint_dim=1,
    #         optimize_force=params['optimize_force'],
    #         default_dof_pos=env.default_dof_pos[:, :16]
    #     )
    #     pregrasp_planner = IpoptMPC(pregrasp_problem, params)
    #     index_regrasp_planner = IpoptMPC(index_regrasp_problem, params)
    #     thumb_and_middle_regrasp_planner = IpoptMPC(thumb_and_middle_regrasp_problem, params)
    #     turn_planner = IpoptMPC(turn_problem, params)
    # else:
    #     raise ValueError('Invalid controller')

    elif params['controller'] == 'diffusion_policy':
        if 'index' in params['fingers']:
            fingers = params['fingers']
        else:
            fingers = ['index'] + params['fingers']
        problem = DummyProblem(params['dx'], params['T'])
        planner = Diffusion_Policy(problem, params)
        pregrasp_params = copy.deepcopy(params)
        pregrasp_params['warmup_iters'] = 80
        pregrasp_problem = AllegroScrewdriver(
            start=start[:4 * num_fingers + obj_dof],
            goal=pregrasp_params['valve_goal'] * 0,
            T=2,
            chain=pregrasp_params['chain'],
            device=pregrasp_params['device'],
            object_asset_pos=env.table_pose,
            object_location=pregrasp_params['object_location'],
            object_type=pregrasp_params['object_type'],
            world_trans=env.world_trans,
            regrasp_fingers=fingers,
            contact_fingers=[],
            obj_dof=obj_dof,
            obj_joint_dim=1,
            optimize_force=pregrasp_params['optimize_force'],
            default_dof_pos=env.default_dof_pos[:, :16],
            obj_gravity=pregrasp_params.get('obj_gravity', False),
        )
        pregrasp_planner = PositionControlConstrainedSVGDMPC(pregrasp_problem, params)

        turn_problem = AllegroScrewdriver(
            start=start[:4 * num_fingers + obj_dof],
            goal=params['valve_goal'] * 0,
            T=params['T'],
            chain=params['chain'],
            device=params['device'],
            object_asset_pos=env.table_pose,
            object_location=params['object_location'],
            object_type=params['object_type'],
            world_trans=env.world_trans,
            contact_fingers=['index', 'middle', 'thumb'],
            obj_dof=obj_dof,
            obj_joint_dim=1,
            optimize_force=params['optimize_force'],
            default_dof_pos=env.default_dof_pos[:, :16],
            turn=True,
            obj_gravity=params.get('obj_gravity', False),
        )

    # warm-starting using learned sampler
    trajectory_sampler = None
    model_path = params.get('model_path', None)

    if model_path is not None:
        problem_for_sampler = None
        if params['projected'] or params['sample_contact']:
            pregrasp_problem_diff = AllegroScrewdriverDiff(
                start=start[:4 * num_fingers + obj_dof],
                goal=params['valve_goal'],
                T=params['T'],
                chain=params['chain'],
                device=params['device'],
                object_asset_pos=env.table_pose,
                object_location=params['object_location'],
                object_type=params['object_type'],
                world_trans=env.world_trans,
                regrasp_fingers=fingers,
                contact_fingers=[],
                obj_dof=obj_dof,
                obj_joint_dim=1,
                optimize_force=params['optimize_force'],
            )
            # finger gate index
            index_regrasp_problem_diff = AllegroScrewdriverDiff(
                start=start[:4 * num_fingers + obj_dof],
                goal=params['valve_goal'],
                T=params['T'],
                chain=params['chain'],
                device=params['device'],
                object_asset_pos=env.table_pose,
                object_location=params['object_location'],
                object_type=params['object_type'],
                world_trans=env.world_trans,
                regrasp_fingers=['index'],
                contact_fingers=['middle', 'thumb'],
                obj_dof=obj_dof,
                obj_joint_dim=1,
                optimize_force=params['optimize_force'],
                default_dof_pos=env.default_dof_pos[:, :16]
            )
            thumb_and_middle_regrasp_problem_diff = AllegroScrewdriverDiff(
                start=start[:4 * num_fingers + obj_dof],
                goal=params['valve_goal'],
                T=params['T'],
                chain=params['chain'],
                device=params['device'],
                object_asset_pos=env.table_pose,
                object_location=params['object_location'],
                object_type=params['object_type'],
                world_trans=env.world_trans,
                contact_fingers=['index'],
                regrasp_fingers=['middle', 'thumb'],
                obj_dof=obj_dof,
                obj_joint_dim=1,
                optimize_force=params['optimize_force'],
                default_dof_pos=env.default_dof_pos[:, :16]
            )
            turn_problem_diff = AllegroScrewdriverDiff(
                start=start[:4 * num_fingers + obj_dof],
                goal=params['valve_goal'],
                T=params['T'],
                chain=params['chain'],
                device=params['device'],
                object_asset_pos=env.table_pose,
                object_location=params['object_location'],
                object_type=params['object_type'],
                world_trans=env.world_trans,
                contact_fingers=['index', 'middle', 'thumb'],
                obj_dof=obj_dof,
                obj_joint_dim=1,
                optimize_force=params['optimize_force'],
                default_dof_pos=env.default_dof_pos[:, :16]
            )

            if params['use_partial_constraint']:
                problem_for_sampler = {
                    (-1, -1, -1): pregrasp_problem_diff,
                    (-1, 1, 1): index_regrasp_problem_diff,
                    (1, -1, -1): thumb_and_middle_regrasp_problem_diff,
                    (1, 1, 1): turn_problem_diff
                }
            else:
                problem_for_sampler = {
                    (-1, -1, -1): pregrasp_problem,
                    (-1, 1, 1): index_regrasp_problem,
                    (1, -1, -1): thumb_and_middle_regrasp_problem,
                    (1, 1, 1): turn_problem
                }
        if 'type' not in params:
            params['type'] = 'diffusion'

        vae = None
        model_t = params['type'] == 'latent_diffusion'
        if model_t:
            vae_path = params.get('vae_path', None)
            vae = LatentDiffusionModel(params, None).to(params['device'])
            vae.load_state_dict(torch.load(f'{CCAI_PATH}/{vae_path}'))
            for param in vae.parameters():
                param.requires_grad = False
        trajectory_sampler = TrajectorySampler(T=params['T'] + 1, dx=(15 + (1 if params['sine_cosine'] else 0)) if not model_t else params['nzt'], du=21 if not model_t else 0, type=params['type'],
                                               timesteps=256, hidden_dim=128 if not model_t else 64,
                                               context_dim=3, generate_context=False,
                                               constrain=params['projected'],
                                               problem=problem_for_sampler,
                                               inits_noise=inits_noise, noise_noise=noise_noise,
                                               guided=params['use_guidance'],
                                               vae=vae)
        trajectory_sampler.load_state_dict(torch.load(f'{CCAI_PATH}/{model_path}', map_location=torch.device(params['device'])), strict=True)
        trajectory_sampler.to(device=params['device'])
        trajectory_sampler.send_norm_constants_to_submodels()
        print('Loaded trajectory sampler')

    # start = env.get_state()['q'].reshape(4 * num_fingers + 4).to(device=params['device'])
    # best_traj, _ = pregrasp_planner.step(start[:4 * num_fingers + obj_dof])
    #
    # for x in best_traj[:, :4 * num_fingers]:
    #     action = x.reshape(-1, 4 * num_fingers).to(device=env.device)  # move the rest fingers
    #     if params['mode'] == 'hardware':
    #         sim_viz_env.set_pose(env.get_state()['all_state'].to(device=env.device))
    #         sim_viz_env.step(action)
    #     env.step(action)
    #     action_list.append(action)
    #     if params['mode'] == 'hardware_copy':
    #         ros_copy_node.apply_action(partial_to_full_state(x.reshape(-1, 4 * num_fingers)[0], params['fingers']))


    state = env.get_state()
    start = state['q'].reshape(4 * num_fingers + 4).to(device=params['device'])
    if params['exclude_index']:
        turn_problem_fingers = copy.copy(params['fingers'])
        turn_problem_fingers.remove('index')
        turn_problem_start = start[4:4 * num_fingers + obj_dof]
    else:
        turn_problem_fingers = params['fingers']
        turn_problem_start = start[:4 * num_fingers + obj_dof]

    actual_trajectory = []
    duration = 0

    fig = plt.figure()
    axes = {params['fingers'][i]: fig.add_subplot(int(f'1{num_fingers}{i + 1}'), projection='3d') for i in
            range(num_fingers)}
    for finger in params['fingers']:
        axes[finger].set_title(finger)
        axes[finger].set_aspect('equal')
        axes[finger].set_xlabel('x', labelpad=20)
        axes[finger].set_ylabel('y', labelpad=20)
        axes[finger].set_zlabel('z', labelpad=20)
        axes[finger].set_xlim3d(-0.05, 0.1)
        axes[finger].set_ylim3d(-0.06, 0.04)
        axes[finger].set_zlim3d(1.32, 1.43)
    finger_traj_history = {}
    for finger in params['fingers']:
        finger_traj_history[finger] = []

    for finger in params['fingers']:
        ee = state2ee_pos(start[:4 * num_fingers], turn_problem.ee_names[finger])
        finger_traj_history[finger].append(ee.detach().cpu().numpy())

    if params['exclude_index']:
        num_fingers_to_plan = num_fingers - 1
    else:
        num_fingers_to_plan = num_fingers
    info_list = []

    def _partial_to_full(traj, mode):
        if mode == 'index':
            traj = torch.cat((traj[..., :-6], torch.zeros(*traj.shape[:-1], 3).to(device=params['device']),
                              traj[..., -6:]), dim=-1)
        if mode == 'thumb_middle':
            traj = torch.cat((traj, torch.zeros(*traj.shape[:-1], 6).to(device=params['device'])), dim=-1)
        if mode == 'pregrasp':
            traj = torch.cat((traj, torch.zeros(*traj.shape[:-1], 9).to(device=params['device'])), dim=-1)
        return traj

    def _full_to_partial(traj, mode):
        if mode == 'index':
            traj = torch.cat((traj[..., :-9], traj[..., -6:]), dim=-1)
        if mode == 'thumb_middle':
            traj = traj[..., :-6]
        if mode == 'pregrasp':
            traj = traj[..., :-9]
        return traj
    
    def convert_sine_cosine_to_yaw(xu):
        """
        xu is shape (N, T, 37)
        Replace the sine and cosine in xu with yaw and return the new xu
        """
        sine = xu[..., 15]
        cosine = xu[..., 14]
        yaw = torch.atan2(sine, cosine)
        xu_new = torch.cat([xu[..., :14], yaw.unsqueeze(-1), xu[..., 16:]], dim=-1)
        return xu_new
    
    def convert_yaw_to_sine_cosine(xu):
        """
        xu is shape (N, T, 36)
        Replace the yaw in xu with sine and cosine and return the new xu
        """
        yaw = xu[14]
        sine = torch.sin(yaw)
        cosine = torch.cos(yaw)
        xu_new = torch.cat([xu[:14], cosine.unsqueeze(-1), sine.unsqueeze(-1), xu[15:]], dim=-1)
        return xu_new

    def execute_traj(planner, mode, goal=None, fname=None, initial_samples=None):
        # reset planner
        state = env.get_state()
        state = state['q'].reshape(-1)[:15].to(device=params['device'])

        # generate context from mode
        contact = -torch.ones(params['N'], 3).to(device=params['device'])
        if mode == 'thumb_middle':
            contact[:, 0] = 1
        elif mode == 'index':
            contact[:, 1] = 1
            contact[:, 2] = 1
        elif mode == 'turn':
            contact[:, :] = 1

        # generate initial samples with diffusion model
        sim_rollouts = None
        if initial_samples is None and trajectory_sampler is not None and params.get('diff_init', True):
            with torch.no_grad():
                start = state.clone()
                # if state[-1] < -1.0:
                #     start[-1] += 0.75
                a = time.perf_counter()
                # start_for_diff = start#convert_yaw_to_sine_cosine(start)
                if params['sine_cosine']:
                    start_for_diff = convert_yaw_to_sine_cosine(start)
                else:
                    start_for_diff = start
                initial_samples, _, _ = trajectory_sampler.sample(N=params['N'], start=start_for_diff.reshape(1, -1),
                                                                  H=params['T'] + 1,
                                                                  constraints=contact)
                if params['sine_cosine']:
                    initial_samples = convert_sine_cosine_to_yaw(initial_samples)
                print('Sampling time', time.perf_counter() - a)
                # if state[-1] < -1.0:
                #     initial_samples[:, :, -1] -= 0.75
            
            sim_rollouts = torch.zeros_like(initial_samples)
            # for i in range(params['N']):
            #     sim_rollout = rollout_trajectory_in_sim(env_sim_rollout, initial_samples[i])
            #     sim_rollouts[i] = sim_rollout
        if initial_samples is not None:
            initial_samples = _full_to_partial(initial_samples, mode)
            initial_x = initial_samples[:, 1:, :planner.problem.dx]
            initial_u = initial_samples[:, :-1, -planner.problem.du:]
            initial_samples = torch.cat((initial_x, initial_u), dim=-1)


        state = env.get_state()
        state = state['q'].reshape(-1).to(device=params['device'])
        state = state[:planner.problem.dx]
        # print(params['T'], state.shape, initial_samples)
        planner.reset(state, T=params['T'], goal=goal, initial_x=initial_samples)
        if params['controller'] != 'diffusion_policy' and (trajectory_sampler is None or not params.get('diff_init', True)):
            initial_samples = planner.x.detach().clone()
            sim_rollouts = torch.zeros_like(initial_samples)
        elif params['controller'] == 'diffusion_policy':
            initial_samples = torch.tensor([])
            sim_rollouts = torch.zeros_like(initial_samples)
        planned_trajectories = []
        actual_trajectory = []
        optimizer_paths = []
        contact_points = {
        }
        contact_distance = {
        }
        plans = None
        resample = params.get('diffusion_resample', False)
        for k in range(planner.problem.T):  # range(params['num_steps']):
            state = env.get_state()
            state = state['q'].reshape(4 * num_fingers + 4).to(device=params['device'])
            state = state[:planner.problem.dx]

            # Do diffusion replanning
            if params['controller'] != 'diffusion_policy' and plans is not None and resample:
                # combine past with plans
                executed_trajectory = torch.stack(actual_trajectory, dim=0)
                executed_trajectory = executed_trajectory.reshape(1, -1, planner.problem.dx + planner.problem.du)
                executed_trajectory = executed_trajectory.repeat(params['N'], 1, 1)
                executed_trajectory = _partial_to_full(executed_trajectory, mode)
                plans = _partial_to_full(plans, mode)
                plans = torch.cat((executed_trajectory, plans), dim=1)
                # if state[-1] < -1.0:
                #     plans[:, :, 14] += 0.75
                #     executed_trajectory[:, :, 14] += 0.75

                if trajectory_sampler is not None:
                    with torch.no_grad():
                        initial_samples, _ = trajectory_sampler.resample(
                            start=state.reshape(1, -1).repeat(params['N'], 1),
                            goal=None,
                            constraints=contact,
                            initial_trajectory=plans,
                            past=executed_trajectory,
                            timestep=50)
                    initial_samples = _full_to_partial(initial_samples, mode)
                    initial_x = initial_samples[:, 1:, :planner.problem.dx]
                    initial_u = initial_samples[:, :-1, -planner.problem.du:]
                    initial_samples = torch.cat((initial_x, initial_u), dim=-1)

                    # if state[-1] < -1.0:
                    #     initial_samples[:, :, 14] -= 0.75
                    # update the initial samples
                    planner.x = initial_samples[:, k:]

            s = time.time()
            best_traj, plans = planner.step(state)
            print('Solve time for step', time.time() - s)
            planned_trajectories.append(plans)
            optimizer_paths.append(copy.deepcopy(planner.path))
            N, T, _ = plans.shape

            if planner.problem.data is not None:
                contact_distance[T] = torch.stack((planner.problem.data['index']['sdf'].reshape(N, T + 1),
                                                planner.problem.data['middle']['sdf'].reshape(N, T + 1),
                                                planner.problem.data['thumb']['sdf'].reshape(N, T + 1)),
                                                dim=1).detach().cpu()

                contact_points[T] = torch.stack((planner.problem.data['index']['closest_pt_world'].reshape(N, T + 1, 3),
                                                planner.problem.data['middle']['closest_pt_world'].reshape(N, T + 1, 3),
                                                planner.problem.data['thumb']['closest_pt_world'].reshape(N, T + 1, 3)),
                                                dim=2).detach().cpu()

            # execute the action
            state = env.get_state()
            state = state['q'].reshape(-1).to(device=params['device'])

            # record the actual trajectory
            if params['controller'] != 'diffusion_policy':
                action = best_traj[0, planner.problem.dx:planner.problem.dx + planner.problem.du]
                x = best_traj[0, :planner.problem.dx + planner.problem.du]
                x = x.reshape(1, planner.problem.dx + planner.problem.du)
                action = x[:, planner.problem.dx:planner.problem.dx + planner.problem.du].to(device=env.device)
            else:
                action = best_traj
            xu = torch.cat((state[:-1], action[0]))
            actual_trajectory.append(xu)
            # print(action)
            action = action[:, :4 * num_fingers_to_plan]
            if params['exclude_index']:
                action = state.unsqueeze(0)[:, 4:4 * num_fingers] + action
                action = torch.cat((state.unsqueeze(0)[:, :4], action), dim=1)  # add the index finger back
            else:
                action = action.to(device=env.device) + state.unsqueeze(0)[:, :4 * num_fingers].to(device=env.device)

            if params['mode'] == 'hardware':
                sim_viz_env.set_pose(env.get_state()['all_state'].to(device=env.device))
                sim_viz_env.step(action)
            elif params['mode'] == 'hardware_copy':
                ros_copy_node.apply_action(partial_to_full_state(action[0], params['fingers']))

            if params['visualize'] and best_traj.shape[0] > 1 and False:
                add_trajectories(plans.to(device=env.device), best_traj.to(device=env.device),
                                 axes, env, sim=sim, gym=gym, viewer=viewer,
                                 config=params, state2ee_pos_func=state2ee_pos,
                                 show_force=(planner == turn_planner and params['optimize_force']))
            if params['visualize_plan']:
                traj_for_viz = best_traj[:, :planner.problem.dx]
                if params['exclude_index']:
                    traj_for_viz = torch.cat((state[4:4 + planner.problem.dx].unsqueeze(0), traj_for_viz), dim=0)
                else:
                    traj_for_viz = torch.cat((state[:planner.problem.dx].unsqueeze(0), traj_for_viz), dim=0)
                tmp = torch.zeros((traj_for_viz.shape[0], 1),
                                  device=best_traj.device)  # add the joint for the screwdriver cap
                traj_for_viz = torch.cat((traj_for_viz, tmp), dim=1)
                # traj_for_viz[:, 4 * num_fingers: 4 * num_fingers + obj_dof] = axis_angle_to_euler(traj_for_viz[:, 4 * num_fingers: 4 * num_fingers + obj_dof])

                viz_fpath = pathlib.PurePath.joinpath(fpath, f"{fname}/timestep_{k}")
                img_fpath = pathlib.PurePath.joinpath(viz_fpath, 'img')
                gif_fpath = pathlib.PurePath.joinpath(viz_fpath, 'gif')
                pathlib.Path.mkdir(img_fpath, parents=True, exist_ok=True)
                pathlib.Path.mkdir(gif_fpath, parents=True, exist_ok=True)
                visualize_trajectory(traj_for_viz, turn_problem.contact_scenes, viz_fpath,
                                     turn_problem.fingers, turn_problem.obj_dof + 1)

            env.step(action.to(device=env.device))

            # turn_problem._preprocess(best_traj.unsqueeze(0))
            # equality_constr_dict = turn_problem._con_eq(best_traj.unsqueeze(0), compute_grads=False, compute_hess=False,
            #                                             verbose=True)
            # inequality_constr_dict = turn_problem._con_ineq(best_traj.unsqueeze(0), compute_grads=False, compute_hess=False,
            #                                             verbose=True)
            # print("--------------------------------------")
            # distance2goal = (
            #             params['valve_goal'].cpu() - env.get_state()['q'][:, -obj_dof - 1: -1].cpu()).detach().cpu()
            # print(distance2goal)
            # info = {**equality_constr_dict, **inequality_constr_dict, **{'distance2goal': distance2goal}}
            # info_list.append(info)
            if params['visualize'] and False:
                gym.clear_lines(viewer)
                state = env.get_state()
                start = state['q'][:, :4 * num_fingers + obj_dof].squeeze(0).to(device=params['device'])
                for finger in params['fingers']:
                    ee = state2ee_pos(start[:4 * num_fingers], turn_problem.ee_names[finger])
                    finger_traj_history[finger].append(ee.detach().cpu().numpy())
                for finger in params['fingers']:
                    traj_history = finger_traj_history[finger]
                    temp_for_plot = np.stack(traj_history, axis=0)
                    if k >= 2:
                        axes[finger].plot3D(temp_for_plot[:, 0], temp_for_plot[:, 1], temp_for_plot[:, 2], 'gray',
                                            label='actual')

        # actual_trajectory.append(env.get_state()['q'].reshape(9).to(device=params['device']))
        actual_trajectory = torch.stack(actual_trajectory, dim=0)
        # can't stack plans as each is of a different length

        # for memory reasons we clear the data
        if params['controller'] != 'diffusion_policy':
            planner.problem.data = {}
        return actual_trajectory, planned_trajectories, initial_samples, sim_rollouts, optimizer_paths, contact_points, contact_distance

    data = {}
    for t in range(1, 1 + params['T']):
        data[t] = {'plans': [], 'starts': [], 'inits': [], 'init_sim_rollouts': [], 'optimizer_paths': [], 'contact_points': [], 'contact_distance': [], 'contact_state': []}

        # sample initial trajectory with diffusion model to get contact sequence
    state = env.get_state()
    state = state['q'].reshape(-1).to(device=params['device'])

    # generate initial samples with diffusion model
    initial_samples = None

    def dec2bin(x, bits):
        # mask = 2 ** torch.arange(bits).to(x.device, x.dtype)
        mask = 2 ** torch.arange(bits - 1, -1, -1).to(x.device, x.dtype)
        return x.unsqueeze(-1).bitwise_and(mask).ne(0).float()

    def bin2dec(b, bits):
        mask = 2 ** torch.arange(bits - 1, -1, -1).to(b.device, b.dtype)
        return torch.sum(mask * b, -1)

    def _add_to_dataset(traj, plans, inits, init_sim_rollouts, optimizer_paths, contact_points, contact_distance, contact_state):
        for i, plan in enumerate(plans):
            t = plan.shape[1]
            data[t]['plans'].append(plan)
            data[t]['inits'].append(inits.cpu().numpy())
            data[t]['init_sim_rollouts'].append(init_sim_rollouts)
            data[t]['optimizer_paths'].append([i.cpu().numpy() for i in optimizer_paths])
            data[t]['starts'].append(traj[i].reshape(1, -1).repeat(plan.shape[0], 1))
            try:
                data[t]['contact_points'].append(contact_points[t])
                data[t]['contact_distance'].append(contact_distance[t])
                data[t]['contact_state'].append(contact_state)
            except:
                pass

    def visualize_trajectory_wrapper(traj, contact_scenes, fname, plan_or_init, index, fingers, obj_dof, k):
        viz_fpath = pathlib.PurePath.joinpath(fpath, f"{fname}/{plan_or_init}/{index}/timestep_{k}")
        img_fpath = pathlib.PurePath.joinpath(viz_fpath, 'img')
        gif_fpath = pathlib.PurePath.joinpath(viz_fpath, 'gif')
        pathlib.Path.mkdir(img_fpath, parents=True, exist_ok=True)
        pathlib.Path.mkdir(gif_fpath, parents=True, exist_ok=True)
        visualize_trajectory(traj, contact_scenes, viz_fpath, fingers, obj_dof + 1)

    def plan_contacts(state, stage, depth, next_node, multi_particle=False):
        torch.cuda.empty_cache()
        state_for_search = state#convert_yaw_to_sine_cosine(state)
        next_node_init = next_node is None

        num_samples_per_node = 1
        if multi_particle:
            num_samples_per_node = 16
        if next_node is None:
            next_node = Node(
                # torch.empty(num_samples_per_node, 0, 36),
                torch.empty(num_samples_per_node, 0, 37 if params['sine_cosine'] else 36),#.to(device=params['device']),
                0,
                tuple(),
                # torch.empty(num_samples_per_node * 4, 0, 36),
                torch.zeros(num_samples_per_node),
                # torch.arange(16)
            )
            initial_run = True
        else:
            next_node = Node(
                # torch.empty(num_samples_per_node, 0, 36),
                torch.empty(num_samples_per_node, 0, 37 if params['sine_cosine'] else 36),#.to(device=params['device']),
                0,
                (next_node, ),
                # torch.empty(num_samples_per_node * 4, 0, 36),
                torch.zeros(num_samples_per_node),
                # torch.arange(16)
            )
            initial_run = False
        
        contact_sequence_sampler = GraphSearch(state_for_search, trajectory_sampler, params['T'], problem_for_sampler, 
                                               depth, params['heuristic'], params['goal'], 
                                               torch.device(params['device']), initial_run=initial_run,
                                               multi_particle=multi_particle,
                                               prior=params['prior'],
                                               sine_cosine=params['sine_cosine'])
        a = time.perf_counter()
        contact_node_sequence = contact_sequence_sampler.astar(next_node, None)
        planning_time = time.perf_counter() - a
        print('Contact sequence search time:', planning_time)
        closed_set = contact_sequence_sampler.closed_set
        if contact_node_sequence is not None:
            contact_node_sequence = list(contact_node_sequence)
        with open(f"{fpath}/contact_planning_{stage}.pkl", "wb") as f:
            pkl.dump((contact_node_sequence, closed_set, planning_time, contact_sequence_sampler.iter), f)
        if contact_node_sequence is None:
            print('No contact sequence found')
            # Find the node in the closed set with the lowest cost
            min_yaw = float('inf')
            min_node = None
            for node in closed_set:
                yaw = contact_sequence_sampler.get_expected_yaw(node.data)
                if yaw < min_yaw:
                    min_yaw = yaw
                    min_node = node
            contact_node_sequence = [min_node.data]
            # return None, None, None
        last_node = contact_node_sequence[-1]

        if next_node_init:
            offset = 0
        else:
            offset = 1
        if offset == 1 and len(contact_node_sequence) == 1:
            return [], None, None
        next_node = last_node.contact_sequence[offset]
        contact_sequence = np.array(last_node.contact_sequence)
        contact_sequence = (contact_sequence + 1)/2
        contact_sequence = [contact_vec_to_label[contact_sequence[i].sum()] for i in range(contact_sequence.shape[0])]
        contact_sequence = contact_sequence[offset:] 

        initial_samples = None
        if params['multi_particle_search'] and last_node.trajectory is not None and last_node.trajectory.shape[0] >= params['N']:
            traj = last_node.trajectory
            initial_samples = traj[:, :params['T'] + 1].to(device=params['device'])
            if params['sine_cosine']:
                initial_samples = convert_sine_cosine_to_yaw(initial_samples)

            # Pick the top params['N'] trajectories from initial_samples based on likelihood
            likelihoods = last_node.likelihoods
            top_indices = torch.argsort(likelihoods, descending=True)[:params['N']]
            initial_samples = initial_samples[top_indices]
        torch.cuda.empty_cache()
        return contact_sequence, next_node, initial_samples

    state = env.get_state()
    state = state['q'].reshape(-1)[:15].to(device=params['device'])


    contact_label_to_vec = {'pregrasp': 0,
                            'index': 2,
                            'thumb_middle': 1,
                            'turn': 3
                            }
    contact_vec_to_label = dict((v, k) for k, v in contact_label_to_vec.items())


    sample_contact = params.get('sample_contact', False)
    num_stages = 2 + 3 * (params['num_turns'] - 1)
    if not sample_contact:
        contact_sequence = ['pregrasp', 'turn']
        for k in range(params['num_turns'] - 1):
            contact_options = ['index', 'thumb_middle']
            perm = np.random.permutation(2)
            # perm = [0, 1]
            contact_sequence += [contact_options[perm[0]], contact_options[perm[1]], 'turn']
    else:
        contact_sequence = None
        num_stages
    # state = state['q'].reshape(-1)[:15].to(device=params['device'])
    # initial_samples = gen_initial_samples_multi_mode(contact_sequence)
    # pkl.dump(initial_samples, open(f"{fpath}/long_horizon_inits.p", "wb"))
    # return -1
    contact = None
    next_node = None
    state = env.get_state()
    state = state['q'].reshape(-1)[:15].to(device=params['device'])

    executed_contacts = []
    stages_since_plan = 0
    for stage in range(num_stages):
        state = env.get_state()
        state = state['q'].reshape(-1)[:15].to(device=params['device'])
        yaw = state[-1]
        print('Current yaw:', yaw)
        # valve_goal = torch.tensor([0, 0, state[-1]]).to(device=params['device'])

        # if sample_contact:
        #     with torch.no_grad():
        #         start = state.clone()
        #         if state[-1] < -1.0:
        #             start[-1] += 0.75
        #         trajectories, contact, likelihoods = trajectory_sampler.sample(N=512, start=start.reshape(1, -1),
        #                                                                        H=(num_stages - stage) * 16)
        #     # choose highest likelihood trajectory
        #     contact_sequence = contact[torch.argmax(likelihoods)]
        #     contact_sequence = torch.round(((contact_sequence + 1) / 2)).int()
        #     print(contact_sequence)
        #     # convert to number
        #     contact_sequence = bin2dec(contact_sequence, 3)
        #     # choose first in sequence
        #     contact = contact_vec_to_label[contact_sequence.reshape(-1)[0].item()]

        # else:
        # contact = contact_sequence[stage]
        if params['controller'] == 'diffusion_policy' and stage > 0:
            _goal = torch.tensor([0, 0, state[-1]]).to(device=params['device'])
            traj, plans, inits, init_sim_rollouts, optimizer_paths, contact_points, contact_distance = execute_traj(
                planner, mode='diffusion_policy', goal=_goal, fname=f'diffusion_policy_{stage}')

            _add_to_dataset(traj, plans, inits, init_sim_rollouts, optimizer_paths, contact_points, contact_distance,
                            contact_state=torch.tensor([0.0, 0.0, 0.0]))
            actual_trajectory.append(traj)
            continue
        initial_samples = None
        if stage == 0:
            contact = 'pregrasp'
            start = env.get_state()['q'].reshape(4 * num_fingers + 4).to(device=params['device'])
            best_traj, _ = pregrasp_planner.step(start[:pregrasp_planner.problem.dx])
            for x in best_traj[:, :4 * num_fingers]:
                action = x.reshape(-1, 4 * num_fingers).to(device=env.device) # move the rest fingers
                env.step(action)
                continue
        elif sample_contact and (stage == 1 or (params['replan'] and (stages_since_plan == 0 or len(contact_sequence) == 1))):
            # if yaw <= params['goal']:
            #     # params['goal'] -= .5
            #     params['goal'] = yaw + float(params['goal_update'])
            #     print('Adjusting goal to', params['goal'])
            # new_contact_sequence, new_next_node, initial_samples = plan_contacts(state, num_stages - stage, next_node, params['multi_particle_search'])
            
            params['goal'] = yaw + float(params['goal_update'])
            print('Adjusting goal to', params['goal'])
            for key in problem_for_sampler:
                problem_for_sampler[key].goal = torch.tensor([0, 0, params['goal']]).to(device=params['device'])
            new_contact_sequence, new_next_node, initial_samples = plan_contacts(state, stage, 7, next_node, params['multi_particle_search'])
            stages_since_plan = 0
            if new_contact_sequence is not None and len(new_contact_sequence) == 0:
                print('Planner thinks task is complete')
                print(executed_contacts)
                with open(f"{fpath}/executed_contacts.pkl", "wb") as f:
                    pkl.dump(executed_contacts, f)
                break
            if new_contact_sequence is not None:
                contact_sequence = new_contact_sequence
                next_node = new_next_node
            else:
                if len(contact_sequence) < 2:
                    print('Planner thinks task is complete')
                    print(executed_contacts)
                    with open(f"{fpath}/executed_contacts.pkl", "wb") as f:
                        pkl.dump(executed_contacts, f)
                    break
                contact_sequence = contact_sequence[1:]
                if contact_sequence[0] == 'turn':
                    next_node = (1, 1, 1)
                elif contact_sequence[0] == 'index':
                    next_node = (-1, 1, 1)
                elif contact_sequence[0] == 'thumb_middle':
                    next_node = (1, -1, -1)
                else:
                    next_node = (-1, -1, -1)
            print(contact_sequence)
            # return -1
            contact = contact_sequence[0]  
        # elif stage >= len(contact_sequence):
        #     print('Planner thinks task is complete')
        #     break
        elif sample_contact:
            stages_since_plan += 1
            contact = contact_sequence[stages_since_plan]
            contact_sequence = contact_sequence[1:]
            if contact_sequence[0] == 'turn':
                next_node = (1, 1, 1)
            elif contact_sequence[0] == 'index':
                next_node = (-1, 1, 1)
            elif contact_sequence[0] == 'thumb_middle':
                next_node = (1, -1, -1)
            else:
                next_node = (-1, -1, -1)
        else:
            contact = contact_sequence[stage]
        executed_contacts.append(contact)
        print(stage, contact)
        if contact == 'index':
            _goal = torch.tensor([0, 0, state[-1]]).to(device=params['device'])
            traj, plans, inits, init_sim_rollouts, optimizer_paths, contact_points, contact_distance = execute_traj(
                index_regrasp_planner, mode='index', goal=_goal, fname=f'index_regrasp_{stage}', initial_samples=initial_samples)

            plans = [torch.cat((plan[..., :-6],
                                torch.zeros(*plan.shape[:-1], 3).to(device=params['device']),
                                plan[..., -6:]),
                               dim=-1) for plan in plans]
            traj = torch.cat((traj[..., :-6], torch.zeros(*traj.shape[:-1], 3).to(device=params['device']),
                              traj[..., -6:]), dim=-1)
            _add_to_dataset(traj, plans, inits, init_sim_rollouts, optimizer_paths, contact_points, contact_distance,
                            contact_state=torch.tensor([0.0, 1.0, 1.0]))
        elif contact == 'thumb_middle':
            _goal = torch.tensor([0, 0, state[-1]]).to(device=params['device'])
            traj, plans, inits, init_sim_rollouts, optimizer_paths, contact_points, contact_distance = execute_traj(
                thumb_and_middle_regrasp_planner, mode='thumb_middle',
                goal=_goal, fname=f'thumb_middle_regrasp_{stage}', initial_samples=initial_samples)
            plans = [torch.cat((plan,
                                torch.zeros(*plan.shape[:-1], 6).to(device=params['device'])),
                               dim=-1) for plan in plans]
            traj = torch.cat((traj, torch.zeros(*traj.shape[:-1], 6).to(device=params['device'])), dim=-1)

            _add_to_dataset(traj, plans, inits, init_sim_rollouts, optimizer_paths, contact_points, contact_distance,
                            contact_state=torch.tensor([1.0, 0.0, 0.0]))
        elif contact == 'turn':
            _goal = torch.tensor([0, 0, state[-1] - np.pi / 6]).to(device=params['device'])
            traj, plans, inits, init_sim_rollouts, optimizer_paths, contact_points, contact_distance = execute_traj(
                turn_planner, mode='turn', goal=_goal, fname=f'turn_{stage}', initial_samples=initial_samples)

            _add_to_dataset(traj, plans, inits, init_sim_rollouts, optimizer_paths, contact_points, contact_distance, contact_state=torch.ones(3))
        if contact != 'pregrasp':
            actual_trajectory.append(traj)
    # change to numpy and save data
    for t in range(1, 1 + params['T']):
        try:
            data[t]['plans'] = torch.stack(data[t]['plans']).cpu().numpy()
            data[t]['starts'] = torch.stack(data[t]['starts']).cpu().numpy()
            data[t]['contact_points'] = torch.stack(data[t]['contact_points']).cpu().numpy()
            data[t]['contact_distance'] = torch.stack(data[t]['contact_distance']).cpu().numpy()
            data[t]['contact_state'] = torch.stack(data[t]['contact_state']).cpu().numpy()
        except:
            pass
    import pickle
    pickle.dump(data, open(f"{fpath}/traj_data.p", "wb"))
    state = env.get_state()
    state = state['q'].reshape(4 * num_fingers + obj_dof + 1).to(device=params['device'])
    actual_trajectory.append(state.clone()[: 4 * num_fingers + obj_dof])
    # actual_trajectory = torch.stack(actual_trajectory, dim=0).reshape(-1, 4 * num_fingers + obj_dof)
    # turn_problem.T = actual_trajectory.shape[0]
    # constraint_val = problem._con_eq(actual_trajectory.unsqueeze(0))[0].squeeze(0)
    # final_distance_to_goal = (state.clone()[:, -obj_dof:] - params['valve_goal']).abs()

    # print(f'Controller: {params["controller"]} Final distance to goal: {torch.min(final_distance_to_goal)}')
    print(f'{params["controller"]}, Average time per step: {duration / (params["num_steps"] - 1)}')

    with open(f'{fpath.resolve()}/trajectory.pkl', 'wb') as f:
        pickle.dump([i.cpu().numpy() for i in actual_trajectory], f)
    # np.savez(f'{fpath.resolve()}/trajectory.npz', x=[i.cpu().numpy() for i in actual_trajectory],)
             #  constr=constraint_val.cpu().numpy(),
            #  d2goal=final_distance_to_goal.cpu().numpy())
    env.reset()
    return -1#torch.min(final_distance_to_goal).cpu().numpy()


if __name__ == "__main__":
    # get config
<<<<<<< HEAD
    # config = yaml.safe_load(pathlib.Path(f'{CCAI_PATH}/examples/config/{sys.argv[1]}.yaml').read_text())
    config = yaml.safe_load(pathlib.Path(f'{CCAI_PATH}/examples/config/allegro_screwdriver_diffusion_policy.yaml').read_text())
=======
    config = yaml.safe_load(pathlib.Path(f'{CCAI_PATH}/examples/config/{sys.argv[1]}.yaml').read_text())
    # config = yaml.safe_load(pathlib.Path(f'{CCAI_PATH}/examples/config/allegro_screwdriver_diff_sine_cosine_only.yaml').read_text())
>>>>>>> b1445e0e
    from tqdm import tqdm

    if config['mode'] == 'hardware':
        env = RosAllegroValveTurningEnv(1, control_mode='joint_impedance',
                                        use_cartesian_controller=False,
                                        viewer=True,
                                        steps_per_action=60,
                                        friction_coefficient=1.0,
                                        device=config['sim_device'],
                                        valve=config['object_type'],
                                        video_save_path=img_save_dir,
                                        joint_stiffness=config['kp'],
                                        fingers=config['fingers'],
                                        )
    else:
        if not config['visualize']:
            img_save_dir = None

        env = AllegroScrewdriverTurningEnv(1, control_mode='joint_impedance',
                                           use_cartesian_controller=False,
                                           viewer=config['visualize'],
                                           steps_per_action=60,
                                           friction_coefficient=config['friction_coefficient'] * 2.5,
                                           # friction_coefficient=1.0,  # DEBUG ONLY, set the friction very high
                                           device=config['sim_device'],
                                           video_save_path=img_save_dir,
                                           joint_stiffness=config['kp'],
                                           fingers=config['fingers'],
                                           gradual_control=False,
                                           gravity=True, # For data generation only
                                           randomize_obj_start=config.get('randomize_obj_start', False),
                                           )

    sim, gym, viewer = env.get_sim()

    state = env.get_state()
    # try:
    #     while True:
    #         start = env.get_state()['q'][:, :-1]
    #         env.step(start)
    #         print('waiting for you to finish camera adjustment, ctrl-c when done')
    #         time.sleep(0.1)
    # except KeyboardInterrupt:
    #     pass

    sim_env = None
    ros_copy_node = None
    if config['mode'] == 'hardware':
        sim_env = env
        from hardware.hardware_env import HardwareEnv

        env = HardwareEnv(sim_env.default_dof_pos[:, :16], finger_list=['index', 'thumb'], kp=config['kp'])
        env.world_trans = sim_env.world_trans
        env.joint_stiffness = sim_env.joint_stiffness
        env.device = sim_env.device
        env.valve_pose = sim_env.valve_pose
    elif config['mode'] == 'hardware_copy':
        from hardware.hardware_env import RosNode

        ros_copy_node = RosNode()

    results = {}

    # set up the kinematic chain
    asset = f'{get_assets_dir()}/xela_models/allegro_hand_right.urdf'
    ee_names = {
        'index': 'allegro_hand_hitosashi_finger_finger_0_aftc_base_link',
        'middle': 'allegro_hand_naka_finger_finger_1_aftc_base_link',
        'ring': 'allegro_hand_kusuri_finger_finger_2_aftc_base_link',
        'thumb': 'allegro_hand_oya_finger_3_aftc_base_link',
    }
    config['ee_names'] = ee_names
    config['obj_dof'] = 3

    screwdriver_asset = f'{get_assets_dir()}/screwdriver/screwdriver.urdf'

    chain = pk.build_chain_from_urdf(open(asset).read())
    screwdriver_chain = pk.build_chain_from_urdf(open(screwdriver_asset).read())
    frame_indices = [chain.frame_to_idx[ee_names[finger]] for finger in config['fingers']]  # combined chain
    frame_indices = torch.tensor(frame_indices)
    state2ee_pos = partial(state2ee_pos, fingers=config['fingers'], chain=chain, frame_indices=frame_indices,
                           world_trans=env.world_trans)

    forward_kinematics = partial(chain.forward_kinematics,
                                 frame_indices=frame_indices)  # full_to= _partial_state = partial(full_to_partial_state, fingers=config['fingers'])
    partial_to_full_state = partial(partial_to_full_state, fingers=config['fingers'])
    
    inits_noise, noise_noise = [None]*config['num_trials'], [None]*config['num_trials']
    if config['use_saved_noise']:
        if config['T'] > 16:
            inits_noise, noise_noise = torch.load(f'{CCAI_PATH}/examples/saved_noise_long_horizon.pt')
        else:
            inits_noise, noise_noise = torch.load(f'{CCAI_PATH}/examples/saved_noise.pt')
            if len(inits_noise.shape) == 5:
                inits_noise = inits_noise[:, :, 0, :, :]
            if len(noise_noise.shape) == 6:
                noise_noise = noise_noise[:, :, :, 0, :, :]
    start_ind = 0 if config['experiment_name'] == 'allegro_screwdriver_csvto_diff_sine_cosine_eps_.015_2.5_damping_pi_6' else 0
    for i in tqdm(range(start_ind, config['num_trials'])):
    # for i in tqdm(range(0, 7)):
        
        torch.manual_seed(i)
        np.random.seed(i)

        goal = torch.tensor([0, 0, config['goal']])
        # goal = goal + 0.025 * torch.randn(1) + 0.2
        for controller in config['controllers'].keys():
            env.reset()
            fpath = pathlib.Path(f'{CCAI_PATH}/data/experiments/{config["experiment_name"]}/{controller}/trial_{i + 1}')
            pathlib.Path.mkdir(fpath, parents=True, exist_ok=True)
            # set up params
            params = config.copy()
            params.pop('controllers')
            params.update(config['controllers'][controller])
            if torch.cuda.device_count() == 1 and torch.cuda.current_device() == 1:
                params['device'] = 'cuda:0'
            params['controller'] = controller
            params['valve_goal'] = goal.to(device=params['device'])
            params['chain'] = chain.to(device=params['device'])
            object_location = torch.tensor([0, 0, 1.205]).to(
                params['device'])  # TODO: confirm if this is the correct location
            params['object_location'] = object_location
            # If params['device'] is cuda:1 but the computer only has 1 gpu, change to cuda:0
            final_distance_to_goal = do_trial(env, params, fpath, sim_env, ros_copy_node, inits_noise[i], noise_noise[i])
            #
            # try:
            #     final_distance_to_goal = do_trial(env, params, fpath, sim_env, ros_copy_node)
            #     # final_distance_to_goal = turn(env, params, fpath)
            #
            #     if controller not in results.keys():
            #         results[controller] = [final_distance_to_goal]
            #     else:
            #         results[controller].append(final_distance_to_goal)
            # except Exception as e:
            #     print(e)
            #     continue
        print(results)

    gym.destroy_viewer(viewer)
    gym.destroy_sim(sim)<|MERGE_RESOLUTION|>--- conflicted
+++ resolved
@@ -1133,13 +1133,8 @@
 
 if __name__ == "__main__":
     # get config
-<<<<<<< HEAD
-    # config = yaml.safe_load(pathlib.Path(f'{CCAI_PATH}/examples/config/{sys.argv[1]}.yaml').read_text())
-    config = yaml.safe_load(pathlib.Path(f'{CCAI_PATH}/examples/config/allegro_screwdriver_diffusion_policy.yaml').read_text())
-=======
     config = yaml.safe_load(pathlib.Path(f'{CCAI_PATH}/examples/config/{sys.argv[1]}.yaml').read_text())
     # config = yaml.safe_load(pathlib.Path(f'{CCAI_PATH}/examples/config/allegro_screwdriver_diff_sine_cosine_only.yaml').read_text())
->>>>>>> b1445e0e
     from tqdm import tqdm
 
     if config['mode'] == 'hardware':

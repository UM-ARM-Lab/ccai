from isaac_victor_envs.utils import get_assets_dir
from isaac_victor_envs.tasks.allegro import AllegroScrewdriverTurningEnv
# from isaac_victor_envs.tasks.allegro_ros import RosAllegroScrewdriverTurningEnv

import numpy as np
import pickle as pkl

import torch
import time
import copy
import yaml
import pathlib
from functools import partial

import time
import pytorch_volumetric as pv
import pytorch_kinematics as pk
import pytorch_kinematics.transforms as tf
from torch.func import vmap, jacrev, hessian, jacfwd

import matplotlib.pyplot as plt
from utils.allegro_utils import partial_to_full_state, full_to_partial_state, state2ee_pos, visualize_trajectory, all_finger_constraints
# from utils.allegro_utils import partial_to_full_state, full_to_partial_state, combine_finger_constraints, state2ee_pos, visualize_trajectory, all_finger_constraints
from allegro_valve_roll import AllegroValveTurning, AllegroContactProblem, PositionControlConstrainedSVGDMPC, add_trajectories, add_trajectories_hardware
from scipy.spatial.transform import Rotation as R

CCAI_PATH = pathlib.Path(__file__).resolve().parents[1]

# device = 'cuda:0'
torch.cuda.set_device(1)
obj_dof = 3
# instantiate environment
img_save_dir = pathlib.Path(f'{CCAI_PATH}/data/experiments/videos')

def vector_cos(a, b):
    return torch.dot(a.reshape(-1), b.reshape(-1)) / (torch.norm(a.reshape(-1)) * torch.norm(b.reshape(-1)))

class AllegroIndexPlanner:
    "The index finger is desgie"
    def __init__(self, chain_hand, chain_screwdriver, world_trans, screwdriver_asset_pose, fingers, ee_names, frame_indices) -> None:
        self.chain_hand = chain_hand
        self.chain_screwdriver = chain_screwdriver
        self.world_trans = world_trans
        self.screwdriver_asset_pose = screwdriver_asset_pose
        self.fingers = fingers
        self.finger_target_location
        self.ee_names = ee_names
        self.frame_indices = frame_indices
    def step(self):
        forward_kinematics(partial_to_full_state(state['q'][:,:12], fingers=params['fingers']))[ee_names['index']]

    # def inverse_kinematics(self, q):
    #     eps = 1e-3
    #     for _ in range(10):
    #         J = chain.jacobian(partial_to_full_state(q), link_indices=torch.tensor([self.frame_indices['index']],
    #                                                                             device=params['device']))[:, :3, -4:]

    #         # get update in robot frame
    #         dx = self.world_trans.inverse().transform_normals(torch.tensor([[-1.0, 0.0, 0.0]],
    #                                                                 device=params['device']).reshape(1, 3)).reshape(1, 3,
    #                                                                                                                 1)
    #         # joint update
    #         dq = J.permute(0, 2, 1) @ torch.linalg.inv(J @ J.permute(0, 2, 1) + 1e-5 * eye) @ dx
    #         q[:, 4:] += eps * dq.reshape(1, 4)

    #     return q
            

class AllegroScrewdriver(AllegroValveTurning):
    def __init__(self,
                 start,
                 goal,
                 T,
                 chain,
                 object_location,
                 object_type,
                 world_trans,
                 object_asset_pos,
                 fingers=['index', 'middle', 'ring', 'thumb'],
                 friction_coefficient=0.95,
                 optimize_force=False,
                 device='cuda:0', **kwargs):
        self.num_fingers = len(fingers)
        self.obj_dof_code = [0, 0, 0, 1, 1, 1]
        self.optimize_force = optimize_force
        super(AllegroScrewdriver, self).__init__(start=start, goal=goal, T=T, chain=chain, object_location=object_location,
                                                 object_type=object_type, world_trans=world_trans, object_asset_pos=object_asset_pos,
                                                 fingers=fingers, friction_coefficient=friction_coefficient, obj_dof_code=self.obj_dof_code, 
                                                 obj_joint_dim=1, optimize_force=optimize_force, device=device)
        self.friction_coefficient = friction_coefficient

    def _cost(self, xu, start, goal):
        state = xu[:, :self.dx]  # state dim = 9
        state = torch.cat((start.reshape(1, self.dx), state), dim=0)  # combine the first time step into it
        
        action = xu[:, self.dx:self.dx + 4 * self.num_fingers]  # action dim = 8
        next_q = state[:-1, :-self.obj_dof] + action
        if self.optimize_force:
            action_cost = 0
        else:
            action_cost = torch.sum((state[1:, :-self.obj_dof] - next_q) ** 2)
        # action_cost = torch.sum((state[1:, :-self.obj_dof] - next_q) ** 2)

        smoothness_cost = 10 * torch.sum((state[1:] - state[:-1]) ** 2)
        smoothness_cost += 50 * torch.sum((state[1:, -self.obj_dof:] - state[:-1, -self.obj_dof:]) ** 2)
        upright_cost = 10000 * torch.sum((state[:, -self.obj_dof:-1]) ** 2) # the screwdriver should only rotate in z direction

        goal_cost = torch.sum((500 * (state[-1, -self.obj_dof:] - goal) ** 2)).reshape(-1)
        # add a running cost
        goal_cost += torch.sum((1 * (state[:, -self.obj_dof:] - goal.unsqueeze(0)) ** 2))

        # obj_orientation = state[:, -self.obj_dof+self.obj_translational_dim:]
        # obj_orientation = tf.euler_angles_to_matrix(obj_orientation, convention='XYZ')
        # # obj_orientation = tf.matrix_to_rotation_6d(obj_orientation)
        # goal_orientation = tf.euler_angles_to_matrix(goal[-self.obj_rotational_dim:], convention='XYZ')
        # # goal_orientation = tf.matrix_to_rotation_6d(goal_orientation) # convert to 6d representation  
        # cos_angle = tf.so3_relative_angle(obj_orientation, goal_orientation.unsqueeze(0), cos_angle=True)
        # # terminal cost
        # goal_cost = torch.sum((1000 * (1 - cos_angle[-1]) ** 2))
        # # running cost 
        # goal_cost = goal_cost + 10*torch.sum((1 * (1 - cos_angle) ** 2))

        # # terminal cost
        # goal_cost = torch.sum((100 * (obj_orientation[-1] - goal_orientation) ** 2))
        # # running cost 
        # goal_cost = goal_cost + torch.sum((3 * (obj_orientation - goal_orientation) ** 2))

        if self.optimize_force:
            force = xu[:, self.dx + 4 * self.num_fingers: self.dx + (4 + 3) * self.num_fingers]
            force = force.reshape(force.shape[0], self.num_fingers, 3)
            force_norm = torch.norm(force, dim=-1)
            force_norm = force_norm - 2 # desired maginitute
            force_cost = 1 * torch.sum(((force_norm < 0) * force_norm) ** 2)
            action_cost += force_cost
        return smoothness_cost + action_cost + goal_cost + upright_cost    
    
    
def do_trial(env, params, fpath, sim_viz_env=None, ros_copy_node=None):
    "only turn the valve once"
    num_fingers = len(params['fingers'])
    state = env.get_state()
    action_list = []
    if params['visualize']:
        env.frame_fpath = fpath
        env.frame_id = 0
    else:
        env.frame_fpath = None
        env.frame_id = None

    start = state['q'].reshape(4 * num_fingers + 4).to(device=params['device'])
    # start = torch.cat((state['q'].reshape(10), torch.zeros(1).to(state['q'].device))).to(device=params['device'])
    if params['controller'] == 'csvgd':
        # index finger is used for stability
        if 'index' in params['fingers']:
            contact_fingers = params['fingers']
        else:
            contact_fingers = ['index'] + params['fingers']        
        pregrasp_problem = AllegroContactProblem(
            dx=4 * num_fingers,
            du=4 * num_fingers,
            start=start[:4 * num_fingers + obj_dof],
            goal=None,
            T=4,
            chain=params['chain'],
            device=params['device'],
            object_asset_pos=env.table_pose,
            object_location=params['object_location'],
            object_type=params['object_type'],
            world_trans=env.world_trans,
            fingers=contact_fingers,
            obj_dof_code=params['obj_dof_code'],
            obj_joint_dim=1,
            fixed_obj=True,
        )

        pregrasp_planner = PositionControlConstrainedSVGDMPC(pregrasp_problem, params)
        pregrasp_planner.warmup_iters = 50
    else:
        raise ValueError('Invalid controller')
    
    
    start = env.get_state()['q'].reshape(4 * num_fingers + 4).to(device=params['device'])
    best_traj, _ = pregrasp_planner.step(start[:4 * num_fingers])

    if params['visualize_plan']:
        traj_for_viz = best_traj[:, :pregrasp_problem.dx]
        tmp = start[4 * num_fingers:].unsqueeze(0).repeat(traj_for_viz.shape[0], 1)
        traj_for_viz = torch.cat((traj_for_viz, tmp), dim=1)    
        viz_fpath = pathlib.PurePath.joinpath(fpath, "pregrasp")
        img_fpath = pathlib.PurePath.joinpath(viz_fpath, 'img')
        gif_fpath = pathlib.PurePath.joinpath(viz_fpath, 'gif')
        pathlib.Path.mkdir(img_fpath, parents=True, exist_ok=True)
        pathlib.Path.mkdir(gif_fpath, parents=True, exist_ok=True)
        visualize_trajectory(traj_for_viz, pregrasp_problem.contact_scenes, viz_fpath, pregrasp_problem.fingers, pregrasp_problem.obj_dof+1)


    for x in best_traj[:, :4 * num_fingers]:
        action = x.reshape(-1, 4 * num_fingers).to(device=env.device) # move the rest fingers
        if params['mode'] == 'hardware':
            set_state = env.get_state()['all_state'].to(device=env.device)
            set_state = torch.cat((set_state, torch.zeros(1).float().to(env.device)), dim=0)
            sim_viz_env.set_pose(set_state)
            sim_viz_env.step(action)
        env.step(action)
        action_list.append(action)
        if params['mode'] == 'hardware_copy':
            ros_copy_node.apply_action(partial_to_full_state(x.reshape(-1, 4 * num_fingers)[0], params['fingers']))

    state = env.get_state()
    start = state['q'].reshape(4 * num_fingers + 4).to(device=params['device'])
    if params['exclude_index']:
            turn_problem_fingers = copy.copy(params['fingers'])
            turn_problem_fingers.remove('index')
            turn_problem_start = start[4:4 * num_fingers + obj_dof]
    else:
        turn_problem_fingers = params['fingers']
        turn_problem_start = start[:4 * num_fingers + obj_dof]
    turn_problem = AllegroScrewdriver(
        start=turn_problem_start,
        goal=params['valve_goal'],
        T=params['T'],
        chain=params['chain'],
        device=params['device'],
        object_asset_pos=env.table_pose,
        object_location=params['object_location'],
        object_type=params['object_type'],
        friction_coefficient=params['friction_coefficient'],
        world_trans=env.world_trans,
        fingers=turn_problem_fingers,
        optimize_force=params['optimize_force']
    )
    turn_planner = PositionControlConstrainedSVGDMPC(turn_problem, params)

    actual_trajectory = []
    duration = 0

    fig = plt.figure()
    axes = {params['fingers'][i]: fig.add_subplot(int(f'1{num_fingers}{i+1}'), projection='3d') for i in range(num_fingers)}
    for finger in params['fingers']:
        axes[finger].set_title(finger)
        axes[finger].set_aspect('equal')
        axes[finger].set_xlabel('x', labelpad=20)
        axes[finger].set_ylabel('y', labelpad=20)
        axes[finger].set_zlabel('z', labelpad=20)
        axes[finger].set_xlim3d(-0.05, 0.1)
        axes[finger].set_ylim3d(-0.06, 0.04)
        axes[finger].set_zlim3d(1.32, 1.43)
    finger_traj_history = {}
    for finger in params['fingers']:
        finger_traj_history[finger] = []


    for finger in params['fingers']:
        ee = state2ee_pos(start[:4 * num_fingers], turn_problem.ee_names[finger])
        finger_traj_history[finger].append(ee.detach().cpu().numpy())

    if params['exclude_index']:
        num_fingers_to_plan = num_fingers - 1
    else:
        num_fingers_to_plan = num_fingers
    info_list = []

    for k in range(params['num_steps']):
        state = env.get_state()
        start = state['q'].reshape(4 * num_fingers + 4).to(device=params['device'])

        actual_trajectory.append(state['q'][:, :4 * num_fingers + obj_dof].squeeze(0).clone())
        start_time = time.time()
        if params['exclude_index']:
            best_traj, trajectories = turn_planner.step(start[4:4 * num_fingers + obj_dof])
        else:
            best_traj, trajectories = turn_planner.step(start[:4 * num_fingers + obj_dof])
        
        #debug only
        # turn_problem.save_history(f'{fpath.resolve()}/op_traj.pkl')

        print(f"solve time: {time.time() - start_time}")
        planned_theta_traj = best_traj[:, 4 * num_fingers_to_plan: 4 * num_fingers_to_plan + obj_dof].detach().cpu().numpy()
        print(f"current theta: {state['q'][0, -(obj_dof+1): -1].detach().cpu().numpy()}")
        print(f"planned theta: {planned_theta_traj}")
        # add trajectory lines to sim
        if params['mode'] == 'hardware':
            pass # debug TODO: fix it
            # add_trajectories_hardware(trajectories, best_traj, axes, env, config=params, state2ee_pos_func=state2ee_pos)
        else:
            add_trajectories(trajectories, best_traj, axes, env, sim=sim, gym=gym, viewer=viewer,
                            config=params, state2ee_pos_func=state2ee_pos)

        if params['visualize_plan']:
            traj_for_viz = best_traj[:, :turn_problem.dx]
            if params['exclude_index']:
                traj_for_viz = torch.cat((start[4:4 + turn_problem.dx].unsqueeze(0), traj_for_viz), dim=0)
            else:
                traj_for_viz = torch.cat((start[:turn_problem.dx].unsqueeze(0), traj_for_viz), dim=0)
            tmp = torch.zeros((traj_for_viz.shape[0], 1), device=best_traj.device) # add the joint for the screwdriver cap
            traj_for_viz = torch.cat((traj_for_viz, tmp), dim=1)
            # traj_for_viz[:, 4 * num_fingers: 4 * num_fingers + obj_dof] = axis_angle_to_euler(traj_for_viz[:, 4 * num_fingers: 4 * num_fingers + obj_dof])
        
            viz_fpath = pathlib.PurePath.joinpath(fpath, f"timestep_{k}")
            img_fpath = pathlib.PurePath.joinpath(viz_fpath, 'img')
            gif_fpath = pathlib.PurePath.joinpath(viz_fpath, 'gif')
            pathlib.Path.mkdir(img_fpath, parents=True, exist_ok=True)
            pathlib.Path.mkdir(gif_fpath, parents=True, exist_ok=True)
            visualize_trajectory(traj_for_viz, turn_problem.contact_scenes, viz_fpath, turn_problem.fingers, turn_problem.obj_dof+1)
        
        x = best_traj[0, :turn_problem.dx+turn_problem.du]
        x = x.reshape(1, turn_problem.dx+turn_problem.du)
        turn_problem._preprocess(best_traj.unsqueeze(0))
        equality_constr_dict = turn_problem._con_eq(best_traj.unsqueeze(0), compute_grads=False, compute_hess=False, verbose=True)
        inequality_constr_dict = turn_problem._con_ineq(best_traj.unsqueeze(0), compute_grads=False, compute_hess=False, verbose=True)
        print("--------------------------------------")

        action = x[:, turn_problem.dx:turn_problem.dx+turn_problem.du].to(device=env.device)
        if params['optimize_force']:
            print("planned force")
            print(action[:, 4 * num_fingers_to_plan:].reshape(num_fingers_to_plan, 3)) # print out the action for debugging
            print("delta action")
            print(action[:, :4 * num_fingers_to_plan].reshape(num_fingers_to_plan, 4))
        # print(action)
        action = action[:, :4 * num_fingers_to_plan]
        if params['exclude_index']:
            action = start.unsqueeze(0)[:, 4:4 * num_fingers] + action
            action = torch.cat((start.unsqueeze(0)[:, :4], action), dim=1) # add the index finger back
        else:
            action = action + start.unsqueeze(0)[:, :4 * num_fingers] # NOTE: this is required since we define action as delta action
        if params['mode'] == 'hardware':
            set_state = env.get_state()['all_state'].to(device=env.device)
            set_state = torch.cat((set_state, torch.zeros(1).float().to(env.device)), dim=0)
            sim_viz_env.set_pose(set_state)
            sim_viz_env.step(action)
        elif params['mode'] == 'hardware_copy':
            ros_copy_node.apply_action(partial_to_full_state(action[0], params['fingers']))
        # action = x[:, :4 * num_fingers].to(device=env.device)
        # NOTE: DEBUG ONLY
        # action = best_traj[1, :4 * turn_problem.num_fingers].unsqueeze(0)
        # if params['exclude_index'] == True:
        #     action = torch.cat((start.unsqueeze(0)[:, :4], action), dim=1)
        #     action[:, 2] += 0.003
        #     action[:, 3] += 0.008
        env.step(action)
        action_list.append(action)
        # if params['hardware']:
        #     # ros_node.apply_action(action[0].detach().cpu().numpy())
        #     ros_node.apply_action(partial_to_full_state(action[0]).detach().cpu().numpy())
        turn_problem._preprocess(best_traj.unsqueeze(0))
        
        # print(turn_problem.thumb_contact_scene.scene_collision_check(partial_to_full_state(x[:, :8]), x[:, 8],
        #                                                         compute_gradient=False, compute_hessian=False))
        # distance2surface = torch.sqrt((best_traj_ee[:, 2] - object_location[2].unsqueeze(0)) ** 2 + (best_traj_ee[:, 0] - object_location[0].unsqueeze(0))**2)
        distance2goal = (params['valve_goal'].cpu() - env.get_state()['q'][:, -obj_dof-1: -1].cpu()).detach().cpu()
        print(distance2goal)
        info = {**equality_constr_dict, **inequality_constr_dict, **{'distance2goal': distance2goal}}
        info_list.append(info)

        gym.clear_lines(viewer)
        state = env.get_state()
        start = state['q'][:,:4 * num_fingers + obj_dof].squeeze(0).to(device=params['device'])
        for finger in params['fingers']:
            ee = state2ee_pos(start[:4 * num_fingers], turn_problem.ee_names[finger])
            finger_traj_history[finger].append(ee.detach().cpu().numpy())
        for finger in params['fingers']:
            traj_history = finger_traj_history[finger]
            temp_for_plot = np.stack(traj_history, axis=0)
            if k >= 2:
                axes[finger].plot3D(temp_for_plot[:, 0], temp_for_plot[:, 1], temp_for_plot[:, 2], 'gray', label='actual')
    with open(f'{fpath.resolve()}/info.pkl', 'wb') as f:
        pkl.dump(info_list, f)
    action_list = torch.concat(action_list, dim=0)
    with open(f'{fpath.resolve()}/action.pkl', 'wb') as f:
        pkl.dump(action_list, f)
    handles, labels = plt.gca().get_legend_handles_labels()
    newLabels, newHandles = [], []
    for handle, label in zip(handles, labels):
      if label not in newLabels:
        newLabels.append(label)
        newHandles.append(handle)
    fig.tight_layout()
    fig.legend(newHandles, newLabels, loc='lower center', ncol=3)
    plt.savefig(f'{fpath.resolve()}/traj.png')
    plt.close()
    # plt.show()



    env.reset()
    state = env.get_state()
    state = state['q'].reshape(4 * num_fingers + obj_dof + 1).to(device=params['device'])
    actual_trajectory.append(state.clone()[: 4 * num_fingers + obj_dof])
    actual_trajectory = torch.stack(actual_trajectory, dim=0).reshape(-1, 4 * num_fingers + obj_dof)
    turn_problem.T = actual_trajectory.shape[0]
    # constraint_val = problem._con_eq(actual_trajectory.unsqueeze(0))[0].squeeze(0)
    final_distance_to_goal = (actual_trajectory[:, -obj_dof:] - params['valve_goal']).abs()

    print(f'Controller: {params["controller"]} Final distance to goal: {torch.min(final_distance_to_goal)}')
    print(f'{params["controller"]}, Average time per step: {duration / (params["num_steps"] - 1)}')

    np.savez(f'{fpath.resolve()}/trajectory.npz', x=actual_trajectory.cpu().numpy(),
            #  constr=constraint_val.cpu().numpy(),
             d2goal=final_distance_to_goal.cpu().numpy())
    return torch.min(final_distance_to_goal).cpu().numpy()

if __name__ == "__main__":
    # get config
    config = yaml.safe_load(pathlib.Path(f'{CCAI_PATH}/examples/config/allegro_screwdriver.yaml').read_text())
    from tqdm import tqdm

    sim_env = None
    ros_copy_node = None

    if config['mode'] == 'hardware':
<<<<<<< HEAD
        from hardware.hardware_env import HardwareEnv
        # TODO, think about how to read that in simulator
        # default_dof_pos = torch.cat((torch.tensor([[0., 0.5, 0.7, 0.7]]).float(),
        #                             torch.tensor([[0., 0.5, 0.7, 0.7]]).float(),
        #                             torch.tensor([[0., 0.5, 0.0, 0.7]]).float(),
        #                             torch.tensor([[1.3, 0.3, 0.2, 1.1]]).float()),
        #                             dim=1)
        default_dof_pos = torch.cat((torch.tensor([[0.2, 0.5, 0.6, 0.6]]).float(),
                                    torch.tensor([[-0.1, 0.5, 0.65, 0.7]]).float(),
                                    torch.tensor([[0., 0.5, 0.65, 0.65]]).float(),
                                    torch.tensor([[1.2, 0.3, 0.2, 1.06]]).float()),
                                    dim=1)
        env = HardwareEnv(default_dof_pos[:, :16], 
                          finger_list=config['fingers'], 
                          kp=config['kp'], 
                          obj='screwdriver',
                          mode='relative')
        root_coor, root_ori = env.obj_reader.get_state()
        root_coor = root_coor / 1000 # convert to meters
        # robot_p = np.array([-0.025, -0.1, 1.33])
        robot_p = np.array([0, -0.1, 1.33])
        root_coor = root_coor + robot_p
        sim_env = RosAllegroScrewdriverTurningEnv(1, control_mode='joint_impedance',
                                 use_cartesian_controller=False,
                                 viewer=True,
                                 steps_per_action=60,
                                 friction_coefficient=1.0,
                                 device=config['sim_device'],
                                 valve=config['object_type'],
                                 video_save_path=img_save_dir,
                                 joint_stiffness=config['kp'],
                                 fingers=config['fingers'],
                                 table_pose=root_coor,
                                 )
        sim, gym, viewer = sim_env.get_sim()
        assert (np.array(sim_env.robot_p) == robot_p).all()
        assert (sim_env.default_dof_pos[:, :16] == default_dof_pos.to(device)).all()
        env.world_trans = sim_env.world_trans
        env.joint_stiffness = sim_env.joint_stiffness
        env.device = sim_env.device
        env.table_pose = sim_env.table_pose
=======
        pass
        # env = RosAllegroScrewdriverTurningEnv(1, control_mode='joint_impedance',
        #                          use_cartesian_controller=False,
        #                          viewer=True,
        #                          steps_per_action=60,
        #                          friction_coefficient=1.0,
        #                          device=config['sim_device'],
        #                          valve=config['object_type'],
        #                          video_save_path=img_save_dir,
        #                          joint_stiffness=config['kp'],
        #                          fingers=config['fingers'],
        #                          )
>>>>>>> edd8364a
    else:
        env = AllegroScrewdriverTurningEnv(1, control_mode='joint_impedance',
                                    use_cartesian_controller=False,
                                    viewer=True,
                                    steps_per_action=60,
                                    friction_coefficient=1.0,
                                    device=config['sim_device'],
                                    video_save_path=img_save_dir,
                                    joint_stiffness=config['kp'],
                                    fingers=config['fingers'],
                                    gradual_control=True,
                                    )
        sim, gym, viewer = env.get_sim()
    if config['mode'] == 'hardware_copy':
        from hardware.hardware_env import RosNode
        ros_copy_node = RosNode()
        

    

    


    state = env.get_state()
    # try:
    #     while True:
    #         start = env.get_state()['q'][:, :-1]
    #         env.step(start)
    #         print('waiting for you to finish camera adjustment, ctrl-c when done')
    #         time.sleep(0.1)
    # except KeyboardInterrupt:
    #     pass

    results = {}

    # set up the kinematic chain
    asset = f'{get_assets_dir()}/xela_models/allegro_hand_right.urdf'
    ee_names = {
            'index': 'allegro_hand_hitosashi_finger_finger_0_aftc_base_link',
            'middle': 'allegro_hand_naka_finger_finger_1_aftc_base_link',
            'ring': 'allegro_hand_kusuri_finger_finger_2_aftc_base_link',
            'thumb': 'allegro_hand_oya_finger_3_aftc_base_link',
            }
    config['ee_names'] = ee_names
    config['obj_dof_code'] = [0, 0, 0, 1, 1, 1]
    config['obj_dof'] = np.sum(config['obj_dof_code'])

    screwdriver_asset = f'{get_assets_dir()}/screwdriver/screwdriver.urdf'

    chain = pk.build_chain_from_urdf(open(asset).read())
    screwdriver_chain = pk.build_chain_from_urdf(open(screwdriver_asset).read())
    frame_indices = [chain.frame_to_idx[ee_names[finger]] for finger in config['fingers']]    # combined chain
    frame_indices = torch.tensor(frame_indices)
    state2ee_pos = partial(state2ee_pos, fingers=config['fingers'], chain=chain, frame_indices=frame_indices, world_trans=env.world_trans)
    
    forward_kinematics = partial(chain.forward_kinematics, frame_indices=frame_indices) # full_to= _partial_state = partial(full_to_partial_state, fingers=config['fingers'])
    # partial_to_full_state = partial(partial_to_full_state, fingers=config['fingers'])


    for i in tqdm(range(config['num_trials'])):
        goal = - 0.5 * torch.tensor([0, 0, np.pi])
        # goal = goal + 0.025 * torch.randn(1) + 0.2
        for controller in config['controllers'].keys():
            env.reset()
            fpath = pathlib.Path(f'{CCAI_PATH}/data/experiments/{config["experiment_name"]}/{controller}/trial_{i + 1}')
            pathlib.Path.mkdir(fpath, parents=True, exist_ok=True)
            # set up params
            params = config.copy()
            params.pop('controllers')
            params.update(config['controllers'][controller])
            params['controller'] = controller
            params['valve_goal'] = goal.to(device=params['device'])
            params['chain'] = chain.to(device=params['device'])
            object_location = torch.tensor(env.table_pose).to(params['device']).float() # TODO: confirm if this is the correct location
            params['object_location'] = object_location
            final_distance_to_goal = do_trial(env, params, fpath, sim_env, ros_copy_node)
            # final_distance_to_goal = turn(env, params, fpath)

            if controller not in results.keys():
                results[controller] = [final_distance_to_goal]
            else:
                results[controller].append(final_distance_to_goal)
        print(results)

    gym.destroy_viewer(viewer)
    gym.destroy_sim(sim)
<|MERGE_RESOLUTION|>--- conflicted
+++ resolved
@@ -1,6 +1,6 @@
 from isaac_victor_envs.utils import get_assets_dir
 from isaac_victor_envs.tasks.allegro import AllegroScrewdriverTurningEnv
-# from isaac_victor_envs.tasks.allegro_ros import RosAllegroScrewdriverTurningEnv
+from isaac_victor_envs.tasks.allegro_ros import RosAllegroScrewdriverTurningEnv
 
 import numpy as np
 import pickle as pkl
@@ -408,7 +408,6 @@
     ros_copy_node = None
 
     if config['mode'] == 'hardware':
-<<<<<<< HEAD
         from hardware.hardware_env import HardwareEnv
         # TODO, think about how to read that in simulator
         # default_dof_pos = torch.cat((torch.tensor([[0., 0.5, 0.7, 0.7]]).float(),
@@ -445,25 +444,11 @@
                                  )
         sim, gym, viewer = sim_env.get_sim()
         assert (np.array(sim_env.robot_p) == robot_p).all()
-        assert (sim_env.default_dof_pos[:, :16] == default_dof_pos.to(device)).all()
+        assert (sim_env.default_dof_pos[:, :16] == default_dof_pos.to(config['sim_device'])).all()
         env.world_trans = sim_env.world_trans
         env.joint_stiffness = sim_env.joint_stiffness
         env.device = sim_env.device
         env.table_pose = sim_env.table_pose
-=======
-        pass
-        # env = RosAllegroScrewdriverTurningEnv(1, control_mode='joint_impedance',
-        #                          use_cartesian_controller=False,
-        #                          viewer=True,
-        #                          steps_per_action=60,
-        #                          friction_coefficient=1.0,
-        #                          device=config['sim_device'],
-        #                          valve=config['object_type'],
-        #                          video_save_path=img_save_dir,
-        #                          joint_stiffness=config['kp'],
-        #                          fingers=config['fingers'],
-        #                          )
->>>>>>> edd8364a
     else:
         env = AllegroScrewdriverTurningEnv(1, control_mode='joint_impedance',
                                     use_cartesian_controller=False,

--- conflicted
+++ resolved
@@ -1,12 +1,9 @@
 from isaac_victor_envs.utils import get_assets_dir
 from isaac_victor_envs.tasks.allegro import AllegroScrewdriverTurningEnv
-<<<<<<< HEAD
 try:
     from isaac_victor_envs.tasks.allegro_ros import RosAllegroScrewdriverTurningEnv
 except:
     print('No ROS install found, continuing')
-=======
->>>>>>> 39c1c0ea
 
 import numpy as np
 import pickle as pkl
@@ -45,10 +42,7 @@
 from ccai.allegro_contact import AllegroManipulationProblem, PositionControlConstrainedSVGDMPC, add_trajectories, \
     add_trajectories_hardware
 from ccai.allegro_screwdriver_problem_diffusion import AllegroScrewdriverDiff
-<<<<<<< HEAD
 # from ccai.mpc.diffusion_policy import Diffusion_Policy, DummyProblem
-=======
->>>>>>> 39c1c0ea
 from train_allegro_screwdriver import rollout_trajectory_in_sim
 from scipy.spatial.transform import Rotation as R
 
@@ -223,141 +217,6 @@
         env.frame_id = None
     start = state['q'].reshape(4 * num_fingers + 4).to(device=params['device'])
     # start = torch.cat((state['q'].reshape(10), torch.zeros(1).to(state['q'].device))).to(device=params['device'])
-<<<<<<< HEAD
-=======
-    if 'csvgd' in params['controller']:
-        # index finger is used for stability
-        if 'index' in params['fingers']:
-            fingers = params['fingers']
-        else:
-            fingers = ['index'] + params['fingers']
-
-        # if params['mode'] == 'hardware':
-        #     min_force_dict = {
-        #         'thumb': 1,
-        #         'middle': 1,
-        #         'index': .0,
-        #     }
-        # else:
-        min_force_dict = None
-
-        # min_force_dict = {
-        #     'thumb': 0,
-        #     'middle': 0,
-        #     'index': 0,
-        # }
-        # initial grasp
-
-        # cnf_T = 1
-        cnf_T = 1 if params['cnf_resample'] else params['T']
-        pregrasp_params = copy.deepcopy(params)
-        pregrasp_params['warmup_iters'] = 80
-        pregrasp_params['N'] = 16
-        pregrasp_params['ode_solve'] = False
-        pregrasp_params['receding_horizon'] = False
-        pregrasp_problem = AllegroScrewdriver(
-            start=start[:4 * num_fingers + obj_dof],
-            goal=pregrasp_params['valve_goal'] * 0,
-            T=2,
-            chain=pregrasp_params['chain'],
-            device=pregrasp_params['device'],
-            object_asset_pos=env.table_pose,
-            object_location=pregrasp_params['object_location'],
-            object_type=pregrasp_params['object_type'],
-            world_trans=env.world_trans,
-            regrasp_fingers=fingers,
-            contact_fingers=[],
-            obj_dof=obj_dof,
-            obj_joint_dim=1,
-            optimize_force=pregrasp_params['optimize_force'],
-            default_dof_pos=env.default_dof_pos[:, :16],
-            obj_gravity=pregrasp_params.get('obj_gravity', False),
-        )
-        # finger gate index
-        index_regrasp_problem = AllegroScrewdriver(
-            start=start[:4 * num_fingers + obj_dof],
-            goal=params['valve_goal'] * 0,
-            T=cnf_T if params['type'] == 'cnf' else params['T'],
-            chain=params['chain'],
-            device=params['device'],
-            object_asset_pos=env.table_pose,
-            object_location=params['object_location'],
-            object_type=params['object_type'],
-            world_trans=env.world_trans,
-            regrasp_fingers=['index'],
-            contact_fingers=['middle', 'thumb'],
-            obj_dof=obj_dof,
-            obj_joint_dim=1,
-            optimize_force=params['optimize_force'],
-            default_dof_pos=env.default_dof_pos[:, :16],
-            obj_gravity=params.get('obj_gravity', False),
-            min_force_dict=min_force_dict
-        )
-        thumb_and_middle_regrasp_problem = AllegroScrewdriver(
-            start=start[:4 * num_fingers + obj_dof],
-            goal=params['valve_goal'] * 0,
-            T=cnf_T if params['type'] == 'cnf' else params['T'],
-            chain=params['chain'],
-            device=params['device'],
-            object_asset_pos=env.table_pose,
-            object_location=params['object_location'],
-            object_type=params['object_type'],
-            world_trans=env.world_trans,
-            contact_fingers=['index'],
-            regrasp_fingers=['middle', 'thumb'],
-            obj_dof=obj_dof,
-            obj_joint_dim=1,
-            optimize_force=params['optimize_force'],
-            default_dof_pos=env.default_dof_pos[:, :16],
-            obj_gravity=params.get('obj_gravity', False),
-            min_force_dict=min_force_dict
-        )
-        turn_problem = AllegroScrewdriver(
-            start=start[:4 * num_fingers + obj_dof],
-            goal=params['valve_goal'] * 0,
-            T=cnf_T if params['type'] == 'cnf' else params['T'],
-            chain=params['chain'],
-            device=params['device'],
-            object_asset_pos=env.table_pose,
-            object_location=params['object_location'],
-            object_type=params['object_type'],
-            world_trans=env.world_trans,
-            contact_fingers=['index', 'middle', 'thumb'],
-            obj_dof=obj_dof,
-            obj_joint_dim=1,
-            optimize_force=params['optimize_force'],
-            default_dof_pos=env.default_dof_pos[:, :16],
-            turn=True,
-            obj_gravity=params.get('obj_gravity', False),
-            min_force_dict=min_force_dict
-        )
-
-        # turn_problem_full_T = AllegroScrewdriver(
-        #     start=start[:4 * num_fingers + obj_dof],
-        #     goal=params['valve_goal'] * 0,
-        #     T=params['T'],
-        #     chain=params['chain'],
-        #     device=params['device'],
-        #     object_asset_pos=env.table_pose,
-        #     object_location=params['object_location'],
-        #     object_type=params['object_type'],
-        #     world_trans=env.world_trans,
-        #     contact_fingers=['index', 'middle', 'thumb'],
-        #     obj_dof=obj_dof,
-        #     obj_joint_dim=1,
-        #     optimize_force=params['optimize_force'],
-        #     default_dof_pos=env.default_dof_pos[:, :16],
-        #     turn=True,
-        #     obj_gravity=params.get('obj_gravity', False),
-        #     min_force_dict=min_force_dict
-        # )
-
-        pregrasp_planner = PositionControlConstrainedSVGDMPC(pregrasp_problem, pregrasp_params)
-        index_regrasp_planner = PositionControlConstrainedSVGDMPC(index_regrasp_problem, params)
-        thumb_and_middle_regrasp_planner = PositionControlConstrainedSVGDMPC(thumb_and_middle_regrasp_problem, params)
-        turn_planner = PositionControlConstrainedSVGDMPC(turn_problem, params)
-
->>>>>>> 39c1c0ea
 
     # elif params['controller'] == 'ipopt':
     #     # index finger is used for stability
@@ -441,12 +300,7 @@
     # else:
     #     raise ValueError('Invalid controller')
 
-<<<<<<< HEAD
     if params['controller'] == 'diffusion_policy':
-=======
-    elif params['controller'] == 'diffusion_policy':
-        from ccai.mpc.diffusion_policy import Diffusion_Policy, DummyProblem
->>>>>>> 39c1c0ea
         if 'index' in params['fingers']:
             fingers = params['fingers']
         else:
@@ -504,13 +358,8 @@
 
     if model_path is not None:
         problem_for_sampler = None
-<<<<<<< HEAD
         if params['projected'] or params.get('sample_contact', False) or params['type'] == 'cnf':
             pregrasp_problem_diff = AllegroScrewdriverDiff(
-=======
-        if params['projected'] or params['sample_contact'] or params['type'] == 'cnf':
-            pregrasp_problem_diff = AllegroScrewdriver(
->>>>>>> 39c1c0ea
                 start=start[:4 * num_fingers + obj_dof],
                 goal=params['valve_goal'],
                 T=1,
@@ -603,7 +452,6 @@
             vae.load_state_dict(torch.load(f'{CCAI_PATH}/{vae_path}'))
             for param in vae.parameters():
                 param.requires_grad = False
-<<<<<<< HEAD
         def load_sampler(path, dim_mults=(1,2), T=params['T']):
             trajectory_sampler = TrajectorySampler(T=T + 1, dx=(15 + (1 if params['sine_cosine'] else 0)) if not model_t else params['nzt'], du=21 if not model_t else 0, type=params['type'],
                                                 timesteps=256, hidden_dim=128 if not model_t else 64,
@@ -884,37 +732,6 @@
         if not params.get('live_recovery', False):
             index_regrasp_problem.model = trajectory_sampler_orig
             thumb_and_middle_regrasp_problem.model = trajectory_sampler_orig
-=======
-        trajectory_sampler = TrajectorySampler(T=params['T'] + 1, dx=(15 + (1 if params['sine_cosine'] else 0)) if not model_t else params['nzt'], du=21 if not model_t else 0, type=params['type'],
-                                               timesteps=256, hidden_dim=256 if not model_t else 64,
-                                               context_dim=3, generate_context=False,
-                                               constrain=params['projected'],
-                                               problem=problem_for_sampler,
-                                               inits_noise=inits_noise, noise_noise=noise_noise,
-                                               guided=params['use_guidance'],
-                                               state_control_only=params.get('state_control_only', False),
-                                               vae=vae)
-        # try:
-        trajectory_sampler.load_state_dict(torch.load(f'{CCAI_PATH}/{model_path}', map_location=torch.device(params['device'])), strict=True)
-        traj = torch.load(f'{CCAI_PATH}/examples/sanity_check_turn_traj.pt')
-        traj = torch.tensor(traj)
-        orig_yaw = traj[0, 14].item()
-        traj[:, 14] -= orig_yaw
-        traj = (traj - trajectory_sampler.model.x_mean) / trajectory_sampler.model.x_std
-        traj = traj.unsqueeze(0)
-        traj = traj.to(params['device'])
-
-        trajectory_sampler.model.traj = traj
-        
-        # except:
-        #     print('failed to load model')
-        trajectory_sampler.to(device=params['device'])
-        trajectory_sampler.send_norm_constants_to_submodels()
-        if params['project_state']:
-            trajectory_sampler.model.diffusion_model.classifier=None
-
-        # trajectory_sampler.eval()
->>>>>>> 39c1c0ea
         print('Loaded trajectory sampler')
         trajectory_sampler_orig.model.diffusion_model.classifier = None
         # trajectory_sampler_orig.model.diffusion_model.cutoff = params['likelihood_threshold']
@@ -994,7 +811,6 @@
             contact[:, 2] = 1
         elif mode == 'turn':
             contact[:, :] = 1
-<<<<<<< HEAD
         elif mode == 'thumb':
             contact[:, 0] = 1
             contact[:, 1] = 1
@@ -1079,10 +895,6 @@
         # contact = -torch.ones(params['N'], 3).to(device=params['device'])
         # contact[:, 0] = 1
         # contact[:, 1] = 1
-=======
-        H = 2 if params['cnf_resample']else params['T'] + 1
-        # H =  params['T'] + 1
->>>>>>> 39c1c0ea
 
         # generate initial samples with diffusion model
         sim_rollouts = None
@@ -1107,7 +919,6 @@
                 start_for_diff = convert_yaw_to_sine_cosine(start)
             else:
                 start_for_diff = start
-<<<<<<< HEAD
             ret = sampler.sample(N=params['N'], start=start_for_diff.reshape(1, -1),
                                                                 H=sampler.T,
                                                                 constraints=contact,
@@ -1143,45 +954,6 @@
                 for (name, traj_set) in [('initial_samples_project', initial_samples), ('initial_samples_0', initial_samples_0)]:
                     if traj_set is None:
                         continue
-=======
-            
-            if params['type'] == 'cnf':
-                orig_yaw = start_for_diff[14].item()
-                start_for_diff[14] = 0
-            if params['project_state']:
-                initial_samples, _, _, initial_samples_0, (all_losses, all_samples, all_likelihoods) = trajectory_sampler.sample(N=params['N'], start=start_for_diff.reshape(1, -1),
-                                                                    H=params['T'] + 1,
-                                                                    constraints=contact,
-                                                                    project=params['project_state'],)
-            else:
-                initial_samples, _, _ = trajectory_sampler.sample(N=params['N'], start=start_for_diff.reshape(1, -1),
-                                                                    H=H,
-                                                                    start_time=0,
-                                                                    end_time=1/(params['T'] if params['cnf_resample'] else 1),
-                                                                    constraints=contact,
-                                                                    project=params['project_state'],)
-            mode_fpath = f'{fpath}/{fname}'
-            pathlib.Path.mkdir(pathlib.Path(mode_fpath), parents=True, exist_ok=True)
-            if params['project_state']:    
-                with open(mode_fpath+ '/projection_results.pkl', 'wb') as f:
-                    pickle.dump((initial_samples, initial_samples_0, all_losses, all_samples, all_likelihoods), f)
-            if params['sine_cosine']:
-                initial_samples = convert_sine_cosine_to_yaw(initial_samples)
-                if params['project_state']:
-                    initial_samples_0 = convert_sine_cosine_to_yaw(initial_samples_0)
-            print('Sampling time', time.perf_counter() - a)
-
-            if params['type'] == 'cnf':
-                initial_samples[..., 14] += orig_yaw
-            # if state[-1] < -1.0:
-            #     initial_samples[:, :, -1] -= 0.75
-            if params['visualize_plan']:
-                if params['project_state']:
-                    iter_set = [('initial_samples_project', initial_samples), ('initial_samples_0', initial_samples_0)]
-                else:
-                    iter_set = [('initial_samples', initial_samples)]
-                for (name, traj_set) in iter_set:
->>>>>>> 39c1c0ea
                     for k in range(params['N']):
                         traj_for_viz = traj_set[k, :, :planner.problem.dx]
                         # if params['exclude_index']:
@@ -1226,15 +998,11 @@
         state = state[:planner.problem.dx]
         # print(params['T'], state.shape, initial_samples)
 
-<<<<<<< HEAD
         if params.get('compute_recovery_trajectory', False):
             planner.reset(state, T=new_T, initial_x=initial_samples, proj_path=proj_path)
             planner.warmup_iters = 0
         else:
             planner.reset(state, T=new_T, goal=goal, initial_x=initial_samples, proj_path=proj_path)
-=======
-        planner.reset(state, T=cnf_T if params['type'] == 'cnf' else params['T'], goal=goal, initial_x=initial_samples)
->>>>>>> 39c1c0ea
         if params['controller'] != 'diffusion_policy' and (trajectory_sampler is None or not params.get('diff_init', True)):
             initial_samples = planner.x.detach().clone()
             sim_rollouts = torch.zeros_like(initial_samples)
@@ -1308,69 +1076,7 @@
                     # update the initial samples
                     planner.x = initial_samples[:, k:]
 
-<<<<<<< HEAD
             s = time.perf_counter()
-=======
-            if resample_cnf and k > 0:
-                with torch.no_grad():
-                    if params['sine_cosine']:
-                        start_for_diff = convert_yaw_to_sine_cosine(state)
-                    else:
-                        start_for_diff = state
-                    orig_yaw = start_for_diff[14].item()
-                    start_for_diff[14] = 0
-                    init = torch.cat((start_for_diff, xu[15:].to(params['device'])), dim=-1).unsqueeze(0)
-                    initial_samples, _, _ = trajectory_sampler.sample(
-                        N=params['N'], start=init,
-                        H=2,
-                        start_time=k/(params['T']),
-                        end_time=(k+1)/(params['T']),
-                        constraints=contact,
-                        project=False
-                    )
-                    if params['sine_cosine']:
-                        initial_samples = convert_sine_cosine_to_yaw(initial_samples)
-                if params['type'] == 'cnf':
-                    initial_samples[..., 14] += orig_yaw
-                if params['visualize_plan']:
-                    if params['project_state']:
-                        iter_set = [('initial_samples_project', initial_samples), ('initial_samples_0', initial_samples_0)]
-                    else:
-                        iter_set = [('initial_samples', initial_samples)]
-                    for (name, traj_set) in iter_set:
-                        for s in range(params['N']):
-                            traj_for_viz = traj_set[s, :, :planner.problem.dx]
-                            # if params['exclude_index']:
-                            #     traj_for_viz = torch.cat((state[4:4 + planner.problem.dx].unsqueeze(0), traj_for_viz), dim=0)
-                            # else:
-                            #     traj_for_viz = torch.cat((state[:planner.problem.dx].unsqueeze(0), traj_for_viz), dim=0)
-                            tmp = torch.zeros((traj_for_viz.shape[0], 1),
-                                            device=traj_for_viz.device)  # add the joint for the screwdriver cap
-                            traj_for_viz = torch.cat((traj_for_viz, tmp), dim=1)
-                            # traj_for_viz[:, 4 * num_fingers: 4 * num_fingers + obj_dof] = axis_angle_to_euler(traj_for_viz[:, 4 * num_fingers: 4 * num_fingers + obj_dof])
-
-                            viz_fpath = pathlib.PurePath.joinpath(fpath, f"{fname}/{name}/{k}/{s}")
-                            img_fpath = pathlib.PurePath.joinpath(viz_fpath, 'img')
-                            gif_fpath = pathlib.PurePath.joinpath(viz_fpath, 'gif')
-                            pathlib.Path.mkdir(img_fpath, parents=True, exist_ok=True)
-                            pathlib.Path.mkdir(gif_fpath, parents=True, exist_ok=True)
-                            visualize_trajectory(traj_for_viz, turn_problem.contact_scenes, viz_fpath,
-                                                turn_problem.fingers, turn_problem.obj_dof + 1)
-                
-                if initial_samples is not None:
-                    if params['mode'] == 'hardware' and mode == 'turn':
-                        initial_samples[..., 30:] = 1.5 * torch.randn(params['N'], params['T']+1, 6, device=initial_samples.device)
-
-                    initial_samples = _full_to_partial(initial_samples, mode)
-                    initial_x = initial_samples[:, 1:, :planner.problem.dx]
-                    if params['type'] == 'cnf':
-                        initial_u = initial_samples[:, 1:, -planner.problem.du:]
-                    else:
-                        initial_u = initial_samples[:, :-1, -planner.problem.du:]                   
-                    initial_samples = torch.cat((initial_x, initial_u), dim=-1)
-                    planner.x = initial_samples
-            s = time.time()
->>>>>>> 39c1c0ea
             best_traj, plans = planner.step(state)
             print(f'Solve time for step {k+1}', time.perf_counter() - s)
 
@@ -2142,7 +1848,6 @@
         num_stages = params['num_stages']
         # contact_sequence = ['turn']
         for k in range(params['num_turns'] - 1):
-<<<<<<< HEAD
             contact_options = ['index', 'thumb_middle', 'turn']
             for l in range(3):
                 contact_sequence.append(gen.choice(contact_options, 1)[0])
@@ -2152,13 +1857,6 @@
         # contact_sequence = ['turn', 'turn', 'thumb_middle', 'turn']
         contact_sequence = ['turn', 'thumb_middle', 'turn', 'thumb_middle', 'turn']
         num_stages = len(contact_sequence)
-=======
-            contact_options = ['index', 'thumb_middle']
-            perm = np.random.permutation(2)
-            # perm = [0, 1]
-            contact_sequence += [contact_options[perm[0]], contact_options[perm[1]], 'turn']
-        # contact_sequence = ['thumb_middle']
->>>>>>> 39c1c0ea
     else:
         contact_sequence = None
 
@@ -2173,7 +1871,6 @@
 
     executed_contacts = []
     stages_since_plan = 0
-<<<<<<< HEAD
     recover = False
     pre_recover = False
     stage = 0
@@ -2204,10 +1901,6 @@
             #     contact_sequence = ['thumb_middle']
             # else:
             contact_sequence = ['turn']
-=======
-
-    for stage in range(num_stages):
->>>>>>> 39c1c0ea
         state = env.get_state()
         state = state['q'].reshape(-1)[:15].to(device=params['device'])
         ori = state[:15][-3:]
@@ -2271,16 +1964,11 @@
             stage += 1
             all_stage += 1
             continue
-<<<<<<< HEAD
         if stage == 0 and not params.get('compute_recovery_trajectory', False) and not params.get('test_recovery_trajectory', False):
 
             orig_torque_perturb = env.external_wrench_perturb if params['mode'] != 'hardware' else False
             if params['mode'] != 'hardware':
                 env.set_external_wrench_perturb(False)
-=======
-        if stage == 0:
-            continue
->>>>>>> 39c1c0ea
             contact = 'pregrasp'
             start = env.get_state()['q'].reshape(4 * num_fingers + 4).to(device=params['device'])
             a = time.perf_counter()
@@ -2298,14 +1986,10 @@
                     state = sim_viz_env.get_state()['q'].reshape(-1).to(device=params['device'])
             if params['mode'] == 'hardware':
                 input("Pregrasp complete. Ready to execute. Press <ENTER> to continue.")
-<<<<<<< HEAD
             stage += 1
             all_stage += 1
             if params['mode'] != 'hardware':
                 env.set_external_wrench_perturb(orig_torque_perturb)
-=======
-            print('pregrasp complete:', state[:15][-3:])
->>>>>>> 39c1c0ea
             continue
         elif sample_contact and (stage == 1 or (params['replan'] and (stages_since_plan == 0 or len(contact_sequence) == 1))):
             # if yaw <= params['goal']:
@@ -2530,7 +2214,6 @@
 
 if __name__ == "__main__":
     # get config
-<<<<<<< HEAD
     # config = yaml.safe_load(pathlib.Path(f'{CCAI_PATH}/examples/config/{sys.argv[1]}.yaml').read_text())
     # config = yaml.safe_load(pathlib.Path(f'{CCAI_PATH}/examples/config/allegro_screwdriver_csvto_only.yaml').read_text())
     # config = yaml.safe_load(pathlib.Path(f'{CCAI_PATH}/examples/config/allegro_screwdriver_csvto_OOD_ID_perturbed_data_gen.yaml').read_text())
@@ -2538,11 +2221,6 @@
     # config = yaml.safe_load(pathlib.Path(f'{CCAI_PATH}/examples/config/allegro_screwdriver_csvto_OOD_ID_live_recovery_shortcut_0.yaml').read_text())
     config = yaml.safe_load(pathlib.Path(f'{CCAI_PATH}/examples/config/allegro_screwdriver_csvto_diff_demo.yaml').read_text())
     # config = yaml.safe_load(pathlib.Path(f'{CCAI_PATH}/examples/config/allegro_screwdriver_csvto_OOD_ID_live_recovery_shortcut_hardware.yaml').read_text())
-=======
-    # config = yaml.safe_load(pathlib.Path(f'{CCAI_PATH}/examples/config/{sys.argv[1]}.y/aml').read_text())
-    # config = yaml.safe_load(pathlib.Path(f'{CCAI_PATH}/examples/config/allegro_screwdriver_csvto_only.yaml').read_text())
-    config = yaml.safe_load(pathlib.Path(f'{CCAI_PATH}/examples/config/allegro_screwdriver_cnf_only.yaml').read_text())
->>>>>>> 39c1c0ea
 
     from tqdm import tqdm
 
@@ -2550,12 +2228,7 @@
     ros_copy_node = None
 
     if config['mode'] == 'hardware':
-<<<<<<< HEAD
         # roslaunch allegro_hand allegro_hand_modified.launch
-=======
-        from isaac_victor_envs.tasks.allegro_ros import RosAllegroScrewdriverTurningEnv
-
->>>>>>> 39c1c0ea
         from hardware.hardware_env import HardwareEnv
         default_dof_pos = torch.cat((torch.tensor([[0.1, 0.6, 0.6, 0.6]]).float(),
                                     torch.tensor([[-0.1, 0.5, 0.9, 0.9]]).float(),
@@ -2721,7 +2394,6 @@
             np.random.seed(i)
         # 8709 11200
 
-<<<<<<< HEAD
         if config['compute_recovery_trajectory'] or config['test_recovery_trajectory'] or config['viz_states']:
             this_pair = proj_data[i]
             if config['compute_recovery_trajectory'] or config['test_recovery_trajectory']:
@@ -2755,25 +2427,6 @@
         for controller in config['controllers'].keys():
 
             fpath = pathlib.Path(f'{CCAI_PATH}/data/experiments/{config["experiment_name"]}{now}/{controller}/trial_{i + 1}')
-=======
-        goal = torch.tensor([0, 0, float(config['goal'])])
-        # goal = goal + 0.025 * torch.randn(1) + 0.2
-        for controller in config['controllers'].keys():
-            # env.reset()
-            traj = torch.load(f'{CCAI_PATH}/examples/sanity_check_turn_traj.pt')
-            traj = torch.tensor(traj).to(device=config['sim_device'])
-            traj[..., 14] -= traj[0, 14]
-            start_state = traj[0]
-            env.reset(
-                dof_pos=torch.cat(
-                                    [
-                                        start_state[:8],
-                                        torch.tensor([0, 0, 0, 0,]),
-                                        start_state[8:15], 
-                                        torch.tensor([0.]) ], dim=0).reshape(1, -1)
-            )
-            fpath = pathlib.Path(f'{CCAI_PATH}/data/experiments/{config["experiment_name"]}.{now}/{controller}/trial_{i + 1}')
->>>>>>> 39c1c0ea
             if config['mode'] != 'hardware':
                 pathlib.Path.mkdir(fpath, parents=True, exist_ok=True)
             # set up params

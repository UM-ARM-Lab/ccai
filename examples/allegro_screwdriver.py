from isaac_victor_envs.utils import get_assets_dir
from isaac_victor_envs.tasks.allegro import AllegroScrewdriverTurningEnv
try:
    from isaac_victor_envs.tasks.allegro_ros import RosAllegroScrewdriverTurningEnv
except:
    print('No ROS install found, continuing')

import numpy as np
import pickle as pkl
import pickle
from statsmodels.distributions.empirical_distribution import ECDF
from copy import deepcopy

import torch
import time
import copy
import yaml
import pathlib
from functools import partial
from pprint import pprint
import sys
import os
sys.path.append('..')

# sys.stdout = open('./logs/live_recovery_shorcut_honda_meeting_full_dof_noise_train_indexing_fix_6500_.08_std_.75_pct_diff_likelihood_no_resample_no_cpc_on_pregrasp.log', 'w', buffering=1)
# sys.stdout = open('./examples/logs/recovery_as_contact_search.log', 'w', buffering=1)
# sys.stdout = open('./examples/logs/extreme_projection_recovery.log', 'w', buffering=1)
# sys.stdout = open('./examples/logs/allegro_screwdriver_recovery_best_traj_only_15000_training_no_downsample_balance_bugfix_diffusion_split_t_x_samples_ecdf.log', 'w', buffering=1)
<<<<<<< HEAD
# sys.stdout = open('./examples/logs/allegro_screwdriver_demo.log', 'w', buffering=1)
sys.stdout = open('./examples/logs/honda_mtg_2-24-faster-poke_pause.log', 'w', buffering=1)
=======
# sys.stdout = open('./examples/logs/alelgro_screwdriver_data_genpi_2.log', 'w', buffering=1)
>>>>>>> a50383bb

import pytorch_volumetric as pv
import pytorch_kinematics as pk
import pytorch_kinematics.transforms as tf
from torch.func import vmap, jacrev, hessian, jacfwd
# import pytorch3d.transforms as tf

import matplotlib.pyplot as plt
from ccai.utils.allegro_utils import *
# from allegro_valve_roll import AllegroValveTurning, AllegroContactProblem, PositionControlConstrainedSVGDMPC, \
#    add_trajectories, add_trajectories_hardware

from ccai.allegro_contact import AllegroManipulationProblem, PositionControlConstrainedSVGDMPC, add_trajectories, \
    add_trajectories_hardware
from ccai.allegro_screwdriver_problem_diffusion import AllegroScrewdriverDiff
# from ccai.mpc.diffusion_policy import Diffusion_Policy, DummyProblem
from train_allegro_screwdriver import rollout_trajectory_in_sim
from scipy.spatial.transform import Rotation as R

# from ccai.mpc.ipopt import IpoptMPC
# from ccai.problem import IpoptProblem
from ccai.models.trajectory_samplers import TrajectorySampler
from ccai.models.contact_samplers import GraphSearch, Node

from model import LatentDiffusionModel

from diffusion_mcts import DiffusionMCTS

from ccai.trajectory_shortcut import shortcut_trajectory

CCAI_PATH = pathlib.Path(__file__).resolve().parents[1]

print("CCAI_PATH", CCAI_PATH)

obj_dof = 3
# instantiate environment
img_save_dir = pathlib.Path(f'{CCAI_PATH}/data/experiments/videos')


def vector_cos(a, b):
    return torch.dot(a.reshape(-1), b.reshape(-1)) / (torch.norm(a.reshape(-1)) * torch.norm(b.reshape(-1)))


def euler_to_quat(euler):
    matrix = tf.euler_angles_to_matrix(euler, convention='XYZ')
    quat = tf.matrix_to_quaternion(matrix)
    return quat


def euler_to_angular_velocity(current_euler, next_euler):
    # using matrix

    # current_mat = tf.euler_angles_to_matrix(current_euler, convention='XYZ')
    # next_mat = tf.euler_angles_to_matrix(next_euler, convention='XYZ')
    # dmat = next_mat - current_mat
    # omega_mat = dmat @ current_mat.transpose(-1, -2)
    # omega_x = (omega_mat[..., 2, 1] - omega_mat[..., 1, 2]) / 2
    # omega_y = (omega_mat[..., 0, 2] - omega_mat[..., 2, 0]) / 2
    # omega_z = (omega_mat[..., 1, 0] - omega_mat[..., 0, 1]) / 2
    # omega = torch.stack((omega_x, omega_y, omega_z), dim=-1)

    # R.from_euler('XYZ', current_euler.cpu().detach().numpy().reshape(-1, 3)).as_quat().reshape(3, 12, 4)

    # quaternion 
    current_quat = euler_to_quat(current_euler)
    next_quat = euler_to_quat(next_euler)
    dquat = next_quat - current_quat
    con_quat = - current_quat  # conjugate
    con_quat[..., 0] = current_quat[..., 0]
    omega = 2 * tf.quaternion_raw_multiply(dquat, con_quat)[..., 1:]
    # TODO: quaternion and its negative are the same, but it is not true for angular velocity. Might have some bug here 
    return omega


def convert_yaw_to_sine_cosine(xu):
    """
    xu is shape (N, T, 36)
    Replace the yaw in xu with sine and cosine and return the new xu
    """
    yaw = xu[14]
    sine = torch.sin(yaw)
    cosine = torch.cos(yaw)
    xu_new = torch.cat([xu[:14], cosine.unsqueeze(-1), sine.unsqueeze(-1), xu[15:]], dim=-1)
    return xu_new

def convert_sine_cosine_to_yaw(xu):
    """
    xu is shape (N, T, 37)
    Replace the sine and cosine in xu with yaw and return the new xu
    """
    sine = xu[..., 15]
    cosine = xu[..., 14]
    yaw = torch.atan2(sine, cosine)
    xu_new = torch.cat([xu[..., :14], yaw.unsqueeze(-1), xu[..., 16:]], dim=-1)
    return xu_new
    
class AllegroScrewdriver(AllegroManipulationProblem):
    def __init__(self,
                 start,
                 goal,
                 T,
                 chain,
                 object_location,
                 object_type,
                 world_trans,
                 object_asset_pos,
                 regrasp_fingers=[],
                 contact_fingers=['index', 'middle', 'ring', 'thumb'],
                 friction_coefficient=0.95,
                #  friction_coefficient=0.5,
                #  friction_coefficient=1000,
                 obj_dof=1,
                 obj_ori_rep='euler',
                 obj_joint_dim=0,
                 optimize_force=False,
                 turn=False,
                 obj_gravity=False,
                 min_force_dict=None,
                 device='cuda:0',
                 proj_path=None,
                 full_dof_goal=False, 
                 project=False,
                 test_recovery_trajectory=False, **kwargs):
        self.obj_mass = 0.0851
        self.obj_dof_type = None
        self.object_type = 'screwdriver'
        if obj_dof == 3:
            object_link_name = 'screwdriver_body'
            self.obj_translational_dim = 0
            self.obj_rotational_dim = 3
        elif obj_dof == 1:
            object_link_name = 'valve'
            self.obj_translational_dim = 0
            self.obj_rotational_dim = 1
        elif obj_dof == 6:
            object_link_name = 'card'
            self.obj_translational_dim = 2
            self.obj_rotational_dim = 1
        self.obj_link_name = object_link_name


        self.contact_points = None
        contact_points_object = None
        if proj_path is not None:
            self.proj_path = proj_path.to(device=device)
        else:
            self.proj_path = None

        super(AllegroScrewdriver, self).__init__(start=start, goal=goal, T=T, chain=chain,
                                                 object_location=object_location,
                                                 object_type=object_type, world_trans=world_trans,
                                                 object_asset_pos=object_asset_pos,
                                                 regrasp_fingers=regrasp_fingers,
                                                 contact_fingers=contact_fingers,
                                                 friction_coefficient=friction_coefficient,
                                                 obj_dof=obj_dof,
                                                 obj_ori_rep=obj_ori_rep, obj_joint_dim=1,
                                                 optimize_force=optimize_force, device=device,
                                                 turn=turn, obj_gravity=obj_gravity,
                                                 min_force_dict=min_force_dict, 
                                                 full_dof_goal=full_dof_goal,
                                                  contact_points_object=contact_points_object,
                                                  contact_points_dict = self.contact_points,
                                                  project=project,
                                                   **kwargs)
        self.friction_coefficient = friction_coefficient

    def _cost(self, xu, rob_link_pts, nearest_robot_pts, start, goal, projected_diffusion=False):
        # TODO: check if the addtional term of the smoothness cost and running goal cost is necessary
        state = xu[:, :self.dx]  # state dim = 9
        state = torch.cat((start.reshape(1, self.dx), state), dim=0)  # combine the first time step into it

        smoothness_cost = torch.sum((state[1:, -self.obj_dof:] - state[:-1, -self.obj_dof:]) ** 2)
        upright_cost = 0
        if not self.project:
            upright_cost = 500 * torch.sum(
                (state[:, -self.obj_dof:-1] + goal[-self.obj_dof:-1]) ** 2)  # the screwdriver should only rotate in z direction
        return smoothness_cost + upright_cost + super()._cost(xu, rob_link_pts, nearest_robot_pts, start, goal, projected_diffusion=projected_diffusion)


def do_trial(env, params, fpath, sim_viz_env=None, ros_copy_node=None, inits_noise=None, noise_noise=None, sim=None, seed=None,
             proj_path=None, perturb_this_trial=False):
    has_recovered = False
    num_fingers = len(params['fingers'])
    state = env.get_state()
    action_list = []
    if params['visualize']:
        env.frame_fpath = fpath
        env.frame_id = 0
        if params['mode'] == 'hardware':
            sim_viz_env.frame_fpath = fpath
            sim_viz_env.frame_id = 0
    else:
        env.frame_fpath = None
        env.frame_id = None
    start = state['q'].reshape(4 * num_fingers + 4).to(device=params['device'])

    if params['controller'] == 'diffusion_policy':
        if 'index' in params['fingers']:
            fingers = params['fingers']
        else:
            fingers = ['index'] + params['fingers']
        problem = DummyProblem(params['dx'], params['T'])
        planner = Diffusion_Policy(problem, params)
        pregrasp_params = copy.deepcopy(params)
        pregrasp_params['warmup_iters'] = 80
        pregrasp_problem = AllegroScrewdriver(
            start=start[:4 * num_fingers + obj_dof],
            goal=pregrasp_params['valve_goal'] * 0,
            T=2,
            chain=pregrasp_params['chain'],
            device=pregrasp_params['device'],
            object_asset_pos=env.table_pose,
            object_location=pregrasp_params['object_location'],
            object_type=pregrasp_params['object_type'],
            world_trans=env.world_trans,
            regrasp_fingers=fingers,
            contact_fingers=[],
            obj_dof=obj_dof,
            obj_joint_dim=1,
            optimize_force=pregrasp_params['optimize_force'],
            default_dof_pos=env.default_dof_pos[:, :16],
            obj_gravity=pregrasp_params.get('obj_gravity', False),
        )
        pregrasp_planner = PositionControlConstrainedSVGDMPC(pregrasp_problem, pregrasp_params)

        turn_problem = AllegroScrewdriver(
            start=start[:4 * num_fingers + obj_dof],
            goal=params['valve_goal'] * 0,
            T=params['T'],
            chain=params['chain'],
            device=params['device'],
            object_asset_pos=env.table_pose,
            object_location=params['object_location'],
            object_type=params['object_type'],
            world_trans=env.world_trans,
            contact_fingers=['index', 'middle', 'thumb'],
            obj_dof=obj_dof,
            obj_joint_dim=1,
            optimize_force=params['optimize_force'],
            default_dof_pos=env.default_dof_pos[:, :16],
            turn=True,
            obj_gravity=params.get('obj_gravity', False),
        )
        if seed is not None:
            torch.manual_seed(seed)
            np.random.seed(seed)

    # warm-starting using learned sampler
    trajectory_sampler = None
    model_path = params.get('model_path', None)
    model_path_orig = params.get('model_path_orig', None)

    if model_path is not None:
        problem_for_sampler = None
        if params['projected'] or params.get('sample_contact', False) or params['type'] == 'cnf':
            pregrasp_problem_diff = AllegroScrewdriverDiff(
                start=start[:4 * num_fingers + obj_dof],
                goal=params['valve_goal'],
                T=1,
                chain=params['chain'],
                device=params['device'],
                object_asset_pos=env.table_pose,
                object_location=params['object_location'],
                object_type=params['object_type'],
                world_trans=env.world_trans,
                regrasp_fingers=fingers,
                contact_fingers=[],
                obj_dof=obj_dof,
                obj_joint_dim=1,
                optimize_force=params['optimize_force'],
            )
            # finger gate index
            index_regrasp_problem_diff = AllegroScrewdriverDiff(
                start=start[:4 * num_fingers + obj_dof],
                goal=params['valve_goal'],
                T=1,
                chain=params['chain'],
                device=params['device'],
                object_asset_pos=env.table_pose,
                object_location=params['object_location'],
                object_type=params['object_type'],
                world_trans=env.world_trans,
                regrasp_fingers=['index'],
                contact_fingers=['middle', 'thumb'],
                obj_dof=obj_dof,
                obj_joint_dim=1,
                optimize_force=params['optimize_force'],
                default_dof_pos=env.default_dof_pos[:, :16]
            )
            thumb_and_middle_regrasp_problem_diff = AllegroScrewdriverDiff(
                start=start[:4 * num_fingers + obj_dof],
                goal=params['valve_goal'],
                T=1,
                chain=params['chain'],
                device=params['device'],
                object_asset_pos=env.table_pose,
                object_location=params['object_location'],
                object_type=params['object_type'],
                world_trans=env.world_trans,
                contact_fingers=['index'],
                regrasp_fingers=['middle', 'thumb'],
                obj_dof=obj_dof,
                obj_joint_dim=1,
                optimize_force=params['optimize_force'],
                default_dof_pos=env.default_dof_pos[:, :16]
            )
            turn_problem_diff = AllegroScrewdriverDiff(
                start=start[:4 * num_fingers + obj_dof],
                goal=params['valve_goal'],
                T=1,
                chain=params['chain'],
                device=params['device'],
                object_asset_pos=env.table_pose,
                object_location=params['object_location'],
                object_type=params['object_type'],
                world_trans=env.world_trans,
                contact_fingers=['index', 'middle', 'thumb'],
                obj_dof=obj_dof,
                obj_joint_dim=1,
                optimize_force=params['optimize_force'],
                default_dof_pos=env.default_dof_pos[:, :16]
            )

            if params['use_partial_constraint']:
                problem_for_sampler = {
                    (-1, -1, -1): pregrasp_problem_diff,
                    (-1, 1, 1): index_regrasp_problem_diff,
                    (1, -1, -1): thumb_and_middle_regrasp_problem_diff,
                    (1, 1, 1): turn_problem_diff
                }
            else:
                problem_for_sampler = {
                    (-1, -1, -1): pregrasp_problem,
                    (-1, 1, 1): index_regrasp_problem,
                    (1, -1, -1): thumb_and_middle_regrasp_problem,
                    (1, 1, 1): turn_problem
                }
        if 'type' not in params:
            params['type'] = 'diffusion'

        vae = None
        model_t = params['type'] == 'latent_diffusion'
        if model_t:
            vae_path = params.get('vae_path', None)
            vae = LatentDiffusionModel(params, None).to(params['device'])
            vae.load_state_dict(torch.load(f'{CCAI_PATH}/{vae_path}'))
            for param in vae.parameters():
                param.requires_grad = False
        def load_sampler(path, dim_mults=(1,2), T=params['T'], recovery=False):
            trajectory_sampler = TrajectorySampler(T=T + 1, dx=(15 + (1 if params['sine_cosine'] else 0)) if not model_t else params['nzt'], du=21 if not model_t else 0, type=params['type'],
                                                timesteps=256, hidden_dim=128 if not model_t else 64,
                                                context_dim=3, generate_context=False,
                                                constrain=params['projected'],
                                                problem=problem_for_sampler,
                                                inits_noise=inits_noise, noise_noise=noise_noise,
                                                guided=params['use_guidance'],
                                                state_control_only=params.get('state_control_only', False),
                                                vae=vae,
                                                rl_adjustment=params.get('rl_adjustment', False),
                                                initial_threshold=params.get('likelihood_threshold', -15))
            d = torch.load(f'{CCAI_PATH}/{path}', map_location=torch.device(params['device']))

            # if 'recovery' in path:
            #     trajectory_sampler.model.diffusion_model.add_classifier(dim_mults)
            # else:
            
            trajectory_sampler.model.diffusion_model.classifier = None
            d = {k:v for k, v in d.items() if 'classifier' not in k}
            trajectory_sampler.load_state_dict(d, strict=False)
            trajectory_sampler.to(device=params['device'])
            trajectory_sampler.send_norm_constants_to_submodels()
            if params['project_state'] or params['compute_recovery_trajectory'] or params['test_recovery_trajectory']:
                trajectory_sampler.model.diffusion_model.cutoff = params['project_threshold']
            trajectory_sampler.model.diffusion_model.subsampled_t = '5_10_15' in params['experiment_name']
            trajectory_sampler.model.diffusion_model.classifier = None

            return trajectory_sampler
        trajectory_sampler = load_sampler(model_path, dim_mults=(1,2,4), T=params['T'] if not params['compute_recovery_trajectory'] else params['T_orig'], recovery=True)

        if model_path_orig is not None:
            trajectory_sampler_orig = load_sampler(model_path_orig, dim_mults=(1,2,4), T=params['T_orig'], recovery=False)
        else:
            trajectory_sampler_orig = trajectory_sampler

        if params['live_recovery']:
            train_likelihoods = np.load(f'{CCAI_PATH}/data/training/allegro_screwdriver/allegro_high_force_high_eps_pi_6_diffusion/gen_train_likelihoods_all_states.pkl', allow_pickle=True)
            ecdf = ECDF(train_likelihoods)
            print('p_min:', ecdf(params['likelihood_threshold']))
            print('p_proj:', ecdf(params['project_threshold']))
            with open(f'{CCAI_PATH}/{params["recovery_model_dir"]}/gen_train_likelihoods_by_mode.pkl', 'rb') as f:
                ecdf_raw_data = pickle.load(f)
            ecdf_data = {}

            plot_mode_dict = {
                'index': 'Thumb Middle',
                'thumb_middle': 'Index',
            }
            for k, v in ecdf_raw_data.items():
                ecdf_data[k] = ECDF(v)
            
                # Plot likelihood histogram

                plot_mode = plot_mode_dict[k]
                plt.hist(v, bins=100)
                plt.title(f'{plot_mode} Training Data Likelihoods')
                plt.xlabel('Likelihood')
                plt.ylabel('Frequency')
                plt.savefig(f'{CCAI_PATH}/data/experiments/{params["experiment_name"]}/likelihood_hist_{plot_mode}.png')
                plt.close()


        # if params['live_recovery']:
        #     sine_cosine_offset = 1 if params['sine_cosine'] else 0
        #     classifier = torch.nn.Sequential(
        #             torch.nn.Linear(15 + sine_cosine_offset, 32),
        #             torch.nn.ReLU(),
        #             torch.nn.Linear(32, 32),
        #             torch.nn.ReLU(),
        #             torch.nn.Linear(32, 2)
        #         ).to(device=params['device'])
            
        #     classifier_weights = torch.load(f'{CCAI_PATH}/{params["classifier_path"]}', map_location=torch.device(params['device']))

        #     classifier.load_state_dict(classifier_weights)
        #     classifier.eval()

    if params['compute_recovery_trajectory']:
        start_sine_cosine = convert_yaw_to_sine_cosine(start[:4 * num_fingers + obj_dof])
        projected_samples, _, _, _, (all_losses, all_samples, all_likelihoods) = trajectory_sampler_orig.sample(16, H=trajectory_sampler_orig.T, start=start_sine_cosine.reshape(1, -1), project=True,
                constraints=torch.ones(16, 3).to(device=params['device']))
        print('Final likelihood:', all_likelihoods[-1])
        if all_likelihoods[-1].mean().item() < params.get('likelihood_threshold', -15):
            print('1 mode projection failed, trying anyway')
        else:
            print('1 mode projection succeeded')
        goal = convert_sine_cosine_to_yaw(projected_samples[-1][0])[:15]
        goal[-1] = start[-2]
            # index_regrasp_planner.reset(start, goal=goal)
            # thumb_and_middle_regrasp_planner.reset(start, goal=goal)
            # turn_planner.reset(start, goal=goal)
            # thumb_regrasp_planner.reset(start, goal=goal)
            # middle_regrasp_planner.reset(start, goal=goal)

        params['valve_goal'] = goal

        print('New goal:', goal)
    if 'csvgd' in params['controller']:
        # index finger is used for stability
        if 'index' in params['fingers']:
            fingers = params['fingers']
        else:
            fingers = ['index'] + params['fingers']


        # else:
        min_force_dict = None
<<<<<<< HEAD
        # if params['mode'] == 'hardware':
        min_force_dict = {
            'thumb': .75,
            'middle': .75,
            'index': .75,
        }
=======
        if params['mode'] == 'hardware':
            min_force_dict = {
                'thumb': .5,
                'middle': .5,
                'index': .25,
            }
        else:
            min_force_dict = {
                'thumb': .5,
                'middle': .5,
                'index': .5,
            }
>>>>>>> a50383bb

        # min_force_dict = {
        #     'thumb': 0,
        #     'middle': 0,
        #     'index': 0,
        # }
        # initial grasp
        if params.get('compute_recovery_trajectory', False):
            goal_pregrasp = start[-4: -1]
        else:
            goal_pregrasp = params['valve_goal']
        pregrasp_params = copy.deepcopy(params)
        pregrasp_params['warmup_iters'] = 80

        start[-4:] = 0
        pregrasp_problem = AllegroScrewdriver(
            start=start[:4 * num_fingers + obj_dof],
            goal=goal_pregrasp,
            T=2,
            chain=pregrasp_params['chain'],
            device=pregrasp_params['device'],
            object_asset_pos=env.table_pose,
            object_location=pregrasp_params['object_location'],
            object_type=pregrasp_params['object_type'],
            world_trans=env.world_trans,
            regrasp_fingers=fingers,
            contact_fingers=[],
            obj_dof=obj_dof,
            obj_joint_dim=1,
            optimize_force=pregrasp_params['optimize_force'],
            default_dof_pos=env.default_dof_pos[:, :16],
            obj_gravity=pregrasp_params.get('obj_gravity', False),
            full_dof_goal=False,
            proj_path=proj_path,
        )
        pregrasp_planner = PositionControlConstrainedSVGDMPC(pregrasp_problem, pregrasp_params)

        turn_problem = AllegroScrewdriver(
            start=start[:4 * num_fingers + obj_dof],
            goal=params['valve_goal'],
            T=params['T'],
            chain=params['chain'],
            device=params['device'],
            object_asset_pos=env.table_pose,
            object_location=params['object_location'],
            object_type=params['object_type'],
            world_trans=env.world_trans,
            contact_fingers=['index', 'middle', 'thumb'],
            obj_dof=3,
            obj_joint_dim=1,
            optimize_force=params['optimize_force'],
            default_dof_pos=env.default_dof_pos[:, :16],
            turn=True,
            obj_gravity=params.get('obj_gravity', False),
            min_force_dict=min_force_dict,
            full_dof_goal=False,
            proj_path=proj_path,
            project=False,
        )

        index_regrasp_planner = None
        thumb_and_middle_regrasp_planner = None
        turn_planner = None
        if params.get('compute_recovery_trajectory', False):
            # finger gate index
            index_regrasp_problem = AllegroScrewdriver(
                start=start[:4 * num_fingers + obj_dof],
                goal=params['valve_goal'],
                T=params['T'],
                chain=params['chain'],
                device=params['device'],
                object_asset_pos=env.table_pose,
                object_location=params['object_location'],
                object_type=params['object_type'],
                world_trans=env.world_trans,
                regrasp_fingers=['index'],
                contact_fingers=['middle', 'thumb'],
                obj_dof=3,
                obj_joint_dim=1,
                optimize_force=params['optimize_force'],
                default_dof_pos=env.default_dof_pos[:, :16],
                obj_gravity=params.get('obj_gravity', False),
                min_force_dict=min_force_dict,
                full_dof_goal=True,
                proj_path=None,
                project=True,
            )
            index_regrasp_planner = PositionControlConstrainedSVGDMPC(index_regrasp_problem, params)

            thumb_and_middle_regrasp_problem = AllegroScrewdriver(
                start=start[:4 * num_fingers + obj_dof],
                goal=params['valve_goal'],
                T=params['T'],
                chain=params['chain'],
                device=params['device'],
                object_asset_pos=env.table_pose,
                object_location=params['object_location'],
                object_type=params['object_type'],
                world_trans=env.world_trans,
                contact_fingers=['index'],
                regrasp_fingers=['middle', 'thumb'],
                obj_dof=3,
                obj_joint_dim=1,        
                optimize_force=params['optimize_force'],
                default_dof_pos=env.default_dof_pos[:, :16],
                obj_gravity=params.get('obj_gravity', False),
                min_force_dict=min_force_dict,
                full_dof_goal=True,
                proj_path=None,
                project=True,
            )
            thumb_and_middle_regrasp_planner = PositionControlConstrainedSVGDMPC(thumb_and_middle_regrasp_problem, params)
            tp = AllegroScrewdriver(
                start=start[:4 * num_fingers + obj_dof],
                goal=params['valve_goal'],
                T=params['T'],
                chain=params['chain'],
                device=params['device'],
                object_asset_pos=env.table_pose,
                object_location=params['object_location'],
                object_type=params['object_type'],
                world_trans=env.world_trans,
                contact_fingers=['index', 'middle', 'thumb'],
                obj_dof=3,
                obj_joint_dim=1,
                optimize_force=params['optimize_force'],
                default_dof_pos=env.default_dof_pos[:, :16],
                turn=True,
                obj_gravity=params.get('obj_gravity', False),
                min_force_dict=min_force_dict,
                full_dof_goal=False,
                proj_path=proj_path,
                project=False,
            )
            turn_planner_recovery = PositionControlConstrainedSVGDMPC(tp, params)
    if model_path is not None:
        if not params.get('live_recovery', False):
            index_regrasp_problem.model = trajectory_sampler_orig
            thumb_and_middle_regrasp_problem.model = trajectory_sampler_orig
        print('Loaded trajectory sampler')
        trajectory_sampler_orig.model.diffusion_model.classifier = None
        # trajectory_sampler_orig.model.diffusion_model.cutoff = params['likelihood_threshold']

    # start = env.get_state()['q'].reshape(4 * num_fingers + 4).to(device=params['device'])
    # best_traj, _ = pregrasp_planner.step(start[:4 * num_fingers + obj_dof])
    #
    # for x in best_traj[:, :4 * num_fingers]:
    #     action = x.reshape(-1, 4 * num_fingers).to(device=env.device)  # move the rest fingers
    #     if params['mode'] == 'hardware':
    #         sim_viz_env.set_pose(env.get_state()['all_state'].to(device=env.device))
    #         sim_viz_env.step(action)
    #     env.step(action)
    #     action_list.append(action)
    #     if params['mode'] == 'hardware_copy':
    #         ros_copy_node.apply_action(partial_to_full_state(x.reshape(-1, 4 * num_fingers)[0], params['fingers']))

    state = env.get_state()
    start = state['q'].reshape(4 * num_fingers + 4).to(device=params['device'])
    if params['exclude_index']:
        turn_problem_fingers = copy.copy(params['fingers'])
        turn_problem_fingers.remove('index')
        turn_problem_start = start[4:4 * num_fingers + obj_dof]
    else:
        turn_problem_fingers = params['fingers']
        turn_problem_start = start[:4 * num_fingers + obj_dof]

    actual_trajectory = []
    duration = 0

    # fig = plt.figure()
    # axes = {params['fingers'][i]: fig.add_subplot(int(f'1{num_fingers}{i + 1}'), projection='3d') for i in
    #         range(num_fingers)}
    # for finger in params['fingers']:
    #     axes[finger].set_title(finger)
    #     axes[finger].set_aspect('equal')
    #     axes[finger].set_xlabel('x', labelpad=20)
    #     axes[finger].set_ylabel('y', labelpad=20)
    #     axes[finger].set_zlabel('z', labelpad=20)
    #     axes[finger].set_xlim3d(-0.05, 0.1)
    #     axes[finger].set_ylim3d(-0.06, 0.04)
    #     axes[finger].set_zlim3d(1.32, 1.43)

    if params['exclude_index']:
        num_fingers_to_plan = num_fingers - 1
    else:
        num_fingers_to_plan = num_fingers
    info_list = []
    
    def check_id(state, threshold=params.get('likelihood_threshold', -15)):
        start = state[:4 * num_fingers + obj_dof]
        start_sine_cosine = convert_yaw_to_sine_cosine(start)
        samples, _, likelihood = trajectory_sampler_orig.sample(N=params['N'], H=trajectory_sampler_orig.T, start=start_sine_cosine.reshape(1, -1),
                constraints=torch.ones(params['N'], 3).to(device=params['device']))
        likelihood = likelihood.reshape(params['N']).mean().item()
        # samples = samples.cpu().numpy()
        print('Likelihood:', likelihood)
        if likelihood < threshold:
            print('State is out of distribution')
            return False, likelihood
        return True, likelihood

    def execute_traj(planner, mode, goal=None, fname=None, initial_samples=None, recover=False):
        # reset planner
        state = env.get_state()
        state = state['q'].reshape(-1)[:15].to(device=params['device'])
        if params.get('test_recovery_trajectory', False) or (params.get('live_recovery', False) and recover):
                goal[-1] = state[-1]
        planning_times = []
        # generate context from mode
        contact = -torch.ones(params['N'], 3).to(device=params['device'])
        if mode == 'thumb_middle':
            contact[:, 0] = 1
        elif mode == 'index':
            contact[:, 1] = 1
            contact[:, 2] = 1
        elif mode == 'turn':
            contact[:, :] = 1
        elif mode == 'thumb':
            contact[:, 0] = 1
            contact[:, 1] = 1
        elif mode == 'middle':
            contact[:, 0] = 1
            contact[:, 2] = 1

        if mode == 'index' and planner is None:
            # finger gate index
            index_regrasp_problem = AllegroScrewdriver(
                start=state[:4 * num_fingers + obj_dof],
                goal=goal,
                T=params['T'],
                chain=params['chain'],
                device=params['device'],
                object_asset_pos=env.table_pose,
                object_location=params['object_location'],
                object_type=params['object_type'],
                world_trans=env.world_trans,
                regrasp_fingers=['index'],
                contact_fingers=['middle', 'thumb'],
                obj_dof=3,
                obj_joint_dim=1,
                optimize_force=params['optimize_force'],
                default_dof_pos=env.default_dof_pos[:, :16],
                obj_gravity=params.get('obj_gravity', False),
                min_force_dict=min_force_dict,
                full_dof_goal=True,
                proj_path=None,
                project=True,
            )
            planner = PositionControlConstrainedSVGDMPC(index_regrasp_problem, params)

        elif mode == 'thumb_middle' and planner is None:
            thumb_and_middle_regrasp_problem = AllegroScrewdriver(
                start=state[:4 * num_fingers + obj_dof],
                goal=goal,
                T=params['T'],
                chain=params['chain'],
                device=params['device'],
                object_asset_pos=env.table_pose,
                object_location=params['object_location'],
                object_type=params['object_type'],
                world_trans=env.world_trans,
                contact_fingers=['index'],
                regrasp_fingers=['middle', 'thumb'],
                obj_dof=3,
                obj_joint_dim=1,
                optimize_force=params['optimize_force'],
                default_dof_pos=env.default_dof_pos[:, :16],
                obj_gravity=params.get('obj_gravity', False),
                min_force_dict=min_force_dict,
                full_dof_goal=True,
                proj_path=None,
                project=True,
            )
            planner = PositionControlConstrainedSVGDMPC(thumb_and_middle_regrasp_problem, params)
        elif mode == 'turn' and planner is None:
            tp = AllegroScrewdriver(
                start=state[:4 * num_fingers + obj_dof],
                goal=goal,
                T=params['T'],
                chain=params['chain'],
                device=params['device'],
                object_asset_pos=env.table_pose,
                object_location=params['object_location'],
                object_type=params['object_type'],
                world_trans=env.world_trans,
                contact_fingers=['index', 'middle', 'thumb'],
                obj_dof=3,
                obj_joint_dim=1,
                optimize_force=params['optimize_force'],
                default_dof_pos=env.default_dof_pos[:, :16],
                turn=True,
                obj_gravity=params.get('obj_gravity', False),
                min_force_dict=min_force_dict,
                full_dof_goal=False,
                proj_path=proj_path,
                project=False,
            )
            planner = PositionControlConstrainedSVGDMPC(tp, params)
        # contact = -torch.ones(params['N'], 3).to(device=params['device'])
        # contact[:, 0] = 1
        # contact[:, 1] = 1

        # generate initial samples with diffusion model
        sim_rollouts = None
        initial_samples_0 = None
<<<<<<< HEAD
        new_T = params['T'] if (recover or params['compute_recovery_trajectory']) else params['T_orig']
=======
        new_T = params['T'] if (recover or params['compute_recovery_trajectory'] or mode in ['index', 'thumb_middle']) else params['T_orig']
>>>>>>> a50383bb
        if trajectory_sampler is not None and params.get('diff_init', True) and initial_samples is None:

            sampler = trajectory_sampler if recover else trajectory_sampler_orig
            # with torch.no_grad():
            start = state.clone()

            # start = torch.tensor([
            #     -0.00866661,  0.5414786 ,  0.5291143 ,  0.602711  , -0.02442463,
            #     0.39878428,  0.95840853,  0.9327192 ,  1.2067503 ,  0.34080115,
            #     0.33771813,  1.253074  ,  0.09828146,  0.01678719, -1.2030787
            # ], device=params['device'])
            # if state[-1] < -1.0:
            #     start[-1] += 0.75
            a = time.perf_counter()
            # start_for_diff = start#convert_yaw_to_sine_cosine(start)
            if params['sine_cosine']:
                start_for_diff = convert_yaw_to_sine_cosine(start)
            else:
                start_for_diff = start
            ret = sampler.sample(N=params['N'], start=start_for_diff.reshape(1, -1),
                                                                H=sampler.T,
                                                                constraints=contact,
                                                                project=params['project_state'],)
            
            print('Sampling time', time.perf_counter() - a)
            if params['project_state']:
                initial_samples, _, _, initial_samples_0, (all_losses, all_samples, all_likelihoods) = ret
            else:
                initial_samples, _, likelihood = ret
                # initial_samples[..., -(num_fingers * 3)] *= 10
            if params['sine_cosine']:
                initial_samples = convert_sine_cosine_to_yaw(initial_samples)
                if initial_samples_0 is not None:
                    initial_samples_0 = convert_sine_cosine_to_yaw(initial_samples_0)
        if initial_samples is not None:
            initial_samples = initial_samples.to(device=params['device'])
            mode_fpath = f'{fpath}/{fname}'
            pathlib.Path.mkdir(pathlib.Path(mode_fpath), parents=True, exist_ok=True)
            if params['project_state']:
                with open(mode_fpath+ '/projection_results.pkl', 'wb') as f:
                    pickle.dump((initial_samples, initial_samples_0, all_losses, all_samples, all_likelihoods), f)
            if params.get('shortcut_trajectory', False) and mode != 'turn':
                s = time.perf_counter()
                # for traj_idx in range(initial_samples.shape[0]):
                initial_samples = shortcut_trajectory(initial_samples, 4 * num_fingers, obj_dof, epsilon=.04)
                print(f'Shortcut time', time.perf_counter() - s)

                new_T = initial_samples.shape[1] - 1
            # if state[-1] < -1.0:
            #     initial_samples[:, :, -1] -= 0.75
            if (params['visualize_plan'] and not recover) or (params['visualize_recovery_plan'] and recover):
                for (name, traj_set) in [('initial_samples_project', initial_samples), ('initial_samples_0', initial_samples_0)]:
                    if traj_set is None:
                        continue
                    for k in range(params['N']):
                        traj_for_viz = traj_set[k, :, :planner.problem.dx]
                        # if params['exclude_index']:
                        #     traj_for_viz = torch.cat((state[4:4 + planner.problem.dx].unsqueeze(0), traj_for_viz), dim=0)
                        # else:
                        #     traj_for_viz = torch.cat((state[:planner.problem.dx].unsqueeze(0), traj_for_viz), dim=0)
                        tmp = torch.zeros((traj_for_viz.shape[0], 1),
                                        device=traj_for_viz.device)  # add the joint for the screwdriver cap
                        traj_for_viz = torch.cat((traj_for_viz, tmp), dim=1)
                        # traj_for_viz[:, 4 * num_fingers: 4 * num_fingers + obj_dof] = axis_angle_to_euler(traj_for_viz[:, 4 * num_fingers: 4 * num_fingers + obj_dof])

                        viz_fpath = pathlib.PurePath.joinpath(fpath, f"{fname}/{name}/{k}")
                        img_fpath = pathlib.PurePath.joinpath(viz_fpath, 'img')
                        gif_fpath = pathlib.PurePath.joinpath(viz_fpath, 'gif')
                        pathlib.Path.mkdir(img_fpath, parents=True, exist_ok=True)
                        pathlib.Path.mkdir(gif_fpath, parents=True, exist_ok=True)
                        visualize_trajectory(traj_for_viz, turn_problem.contact_scenes_for_viz, viz_fpath,
                                            turn_problem.fingers, turn_problem.obj_dof + 1)
            sim_rollouts = torch.zeros_like(initial_samples)
            torch.cuda.empty_cache()

            # for i in range(params['N']):
            #     sim_rollout = rollout_trajectory_in_sim(env_sim_rollout, initial_samples[i])
            #     sim_rollouts[i] = sim_rollout
        if initial_samples is not None and params.get('diff_init', True):
            # if params['mode'] == 'hardware' and mode == 'turn':
            #     initial_samples[..., 30:] = 1.5 * torch.randn(params['N'], initial_samples.shape[1], 6, device=initial_samples.device)
            # elif params['mode'] == 'hardware':
            #     initial_samples[..., 27:] = .15 * torch.randn(params['N'], initial_samples.shape[1], initial_samples.shape[-1]-27, device=initial_samples.device)

            initial_samples = _full_to_partial(initial_samples, mode)
            initial_x = initial_samples[:, 1:, :planner.problem.dx]
            initial_u = initial_samples[:, :-1, -planner.problem.du:]
            initial_samples = torch.cat((initial_x, initial_u), dim=-1)


        state = env.get_state()
        state = state['q'].reshape(-1).to(device=params['device'])
        state = state[:planner.problem.dx]
        # print(params['T'], state.shape, initial_samples)

        if params.get('compute_recovery_trajectory', False):
            planner.reset(state, T=new_T, initial_x=initial_samples, proj_path=proj_path)
            planner.warmup_iters = 0
        else:
            planner.reset(state, T=new_T, goal=goal, initial_x=initial_samples, proj_path=proj_path)
        if params['controller'] != 'diffusion_policy' and (trajectory_sampler is None or not params.get('diff_init', True)):
            initial_samples = planner.x.detach().clone()
            sim_rollouts = torch.zeros_like(initial_samples)
        elif params['controller'] == 'diffusion_policy':
            initial_samples = torch.tensor([])
            sim_rollouts = torch.zeros_like(initial_samples)
        planned_trajectories = []
        actual_trajectory = []
        optimizer_paths = []
        contact_points = {
        }
        contact_distance = {
        }
        plans = None
        resample = params.get('diffusion_resample', False)
        for k in range(planner.problem.T):  # range(params['num_steps']):
            if params['live_recovery'] and not recover:
                input('Ready to check_id. Poke now.\n')
            state = env.get_state()
            state = state['q'].reshape(4 * num_fingers + 4).to(device=params['device'])
            print(state)
            if params['mode'] == 'hardware':
                set_state = env.get_state()['q'].to(device=env.device)
                # print(set_state.shape)
                sim_viz_env.set_pose(set_state)
                sim_viz_env.write_image()

                # sim_viz_env.step(action)
                # for _ in range(3):
                #     sim_viz_env.step(action)
                state = sim_viz_env.get_state()['q'].reshape(-1).to(device=params['device'])
                print(state[:15][-3:])
            elif params['mode'] == 'hardware_copy':
                ros_copy_node.apply_action(partial_to_full_state(action[0], params['fingers']))

            if params['live_recovery']:
                id_check, final_likelihood = trajectory_sampler_orig.check_id(state, params['N']) if not recover else True
                data['final_likelihoods'].append(final_likelihood)

            elif params.get('compute_recovery_trajectory', False) or params.get('test_recovery_trajectory', False):
                id_check, final_likelihood = trajectory_sampler_orig.check_id(state, params['N'], threshold=params.get('drop_threshold', -300))
                data['final_likelihoods'].append(final_likelihood)

            else:
                id_check = True

            if not id_check:
                # State is OOD. Return and move to recovery pipeline
                planner.problem.data = {}
                if len(actual_trajectory) > 0:
                    actual_trajectory = torch.stack(actual_trajectory, dim=0).to(device=params['device'])
                return actual_trajectory, planned_trajectories, initial_samples, None, None, None, None, True
            state = state[:planner.problem.dx]

            # Do diffusion replanning
            if params['controller'] != 'diffusion_policy' and plans is not None and resample:
                # combine past with plans
                executed_trajectory = torch.stack(actual_trajectory, dim=0)
                executed_trajectory = executed_trajectory.reshape(1, -1, planner.problem.dx + planner.problem.du)
                executed_trajectory = executed_trajectory.repeat(params['N'], 1, 1)
                executed_trajectory = _partial_to_full(executed_trajectory, mode)
                plans = _partial_to_full(plans, mode)
                plans = torch.cat((executed_trajectory, plans), dim=1)
                # if state[-1] < -1.0:
                #     plans[:, :, 14] += 0.75
                #     executed_trajectory[:, :, 14] += 0.75

                if trajectory_sampler is not None:
                    with torch.no_grad():
                        initial_samples, _ = trajectory_sampler.resample(
                            start=state.reshape(1, -1).repeat(params['N'], 1),
                            goal=None,
                            constraints=contact,
                            initial_trajectory=plans,
                            past=executed_trajectory,
                            timestep=50)
                    initial_samples = _full_to_partial(initial_samples, mode)
                    initial_x = initial_samples[:, 1:, :planner.problem.dx]
                    initial_u = initial_samples[:, :-1, -planner.problem.du:]
                    initial_samples = torch.cat((initial_x, initial_u), dim=-1)

                    # if state[-1] < -1.0:
                    #     initial_samples[:, :, 14] -= 0.75
                    # update the initial samples
                    planner.x = initial_samples[:, k:]

            s = time.perf_counter()
<<<<<<< HEAD
            if recover:
                skip_optim = k != 0
            else:
                skip_optim = False
            best_traj, plans = planner.step(state, skip_optim=skip_optim)
            print(f'Solve time for step {k+1}', time.perf_counter() - s)
=======
            best_traj, plans = planner.step(state)
            e = time.perf_counter()
            print(f'Solve time for step {k+1}', e - s)
            planning_times.append(e - s)
            print(f'Avg planning time: {np.mean(planning_times)}')
>>>>>>> a50383bb

            planned_trajectories.append(plans)
            optimizer_paths.append(copy.deepcopy(planner.path))
            N, T, _ = plans.shape

            if planner.problem.data is not None:
                contact_distance[T] = torch.stack((planner.problem.data['index']['sdf'].reshape(N, T + 1),
                                                planner.problem.data['middle']['sdf'].reshape(N, T + 1),
                                                planner.problem.data['thumb']['sdf'].reshape(N, T + 1)),
                                                dim=1).detach().cpu()

                contact_points[T] = torch.stack((planner.problem.data['index']['closest_pt_world'].reshape(N, T + 1, 3),
                                                planner.problem.data['middle']['closest_pt_world'].reshape(N, T + 1, 3),
                                                planner.problem.data['thumb']['closest_pt_world'].reshape(N, T + 1, 3)),
                                                dim=2).detach().cpu()

            # execute the action
            state = env.get_state()
            state = state['q'].reshape(-1).to(device=params['device'])
            ori = state[:15][-3:]
            print('Current ori:', ori)
            # record the actual trajectory
            if mode == 'turn':
                index_force = torch.norm(best_traj[..., 27:30], dim=-1)
                middle_force = torch.norm(best_traj[..., 30:33], dim=-1)
                thumb_force = torch.norm(best_traj[..., 33:36], dim=-1)
                print('Middle force:', middle_force)
                print('Thumb force:', thumb_force)
                print('Index force:', index_force)
            elif mode == 'index':
                middle_force = torch.norm(best_traj[..., 27:30], dim=-1)
                thumb_force = torch.norm(best_traj[..., 30:33], dim=-1)
                print('Middle force:', middle_force)
                print('Thumb force:', thumb_force)
            elif mode == 'thumb_middle':
                index_force = torch.norm(best_traj[..., 27:30], dim=-1)
                print('Index force:', index_force)
            if params['controller'] != 'diffusion_policy':
                action = best_traj[0, planner.problem.dx:planner.problem.dx + planner.problem.du]
                x = best_traj[0, :planner.problem.dx + planner.problem.du]
                x = x.reshape(1, planner.problem.dx + planner.problem.du)
                action = x[:, planner.problem.dx:planner.problem.dx + planner.problem.du].to(device=env.device)
            else:
                action = best_traj
            if params.get('perturb_action', False):# and mode == 'turn':
                # rand_pct = .75 if not params.get('shortcut_trajectory', False) else .25
                rand_pct = .75
                if np.random.rand() < rand_pct:
                    r = np.random.rand()
                    std = .08 if perturb_this_trial else .0
                    # if mode != 'turn':
                    #     std /= 4
                    # if r > .66:
                    #     action[:, :4 * num_fingers_to_plan] += std * torch.randn_like(action[:, :4 * num_fingers_to_plan])
                    # elif r > .4 and r < .7:
                    #     action[:, 4 * 1: 4*3] += std * torch.randn_like(action[:, 4 * 1: 4*3])
                    # else:
                    if mode == 'turn':
                        # action[:, :4 * 1] += std * torch.randn_like(action[:, :4 * 1])
                        # action[:, 4 * 1: 4*3] += std * torch.randn_like(action[:, 4 * 1: 4*3])
                        action[:, :4 * num_fingers_to_plan] += std * torch.randn_like(action[:, :4 * num_fingers_to_plan])

            xu = torch.cat((state[:-1].cpu(), action[0].cpu()))
            actual_trajectory.append(xu)

            action = action[:, :4 * num_fingers_to_plan]

            if params['exclude_index']:
                action = state.unsqueeze(0)[:, 4:4 * num_fingers] + action
                action = torch.cat((state.unsqueeze(0)[:, :4], action), dim=1)  # add the index finger back
            else:
                action = action.to(device=env.device) + state.unsqueeze(0)[:, :4 * num_fingers].to(device=env.device)
            #@adam read dofs from hardware and replicate in sim

            if params['visualize'] and best_traj.shape[0] > 1 and False:
                add_trajectories(plans.to(device=env.device), best_traj.to(device=env.device),
                                 axes, env, sim=sim, gym=gym, viewer=viewer,
                                 config=params, state2ee_pos_func=state2ee_pos,
                                 show_force=(planner == turn_planner and params['optimize_force']))
            if (params['visualize_plan'] and not recover) or (params['visualize_recovery_plan'] and recover):
                traj_for_viz = best_traj[:, :planner.problem.dx]
                if params['exclude_index']:
                    traj_for_viz = torch.cat((state[4:4 + planner.problem.dx].unsqueeze(0), traj_for_viz), dim=0)
                else:
                    traj_for_viz = torch.cat((state[:planner.problem.dx].unsqueeze(0), traj_for_viz), dim=0)
                tmp = torch.zeros((traj_for_viz.shape[0], 1),
                                  device=best_traj.device)  # add the joint for the screwdriver cap
                traj_for_viz = torch.cat((traj_for_viz, tmp), dim=1)
                # traj_for_viz[:, 4 * num_fingers: 4 * num_fingers + obj_dof] = axis_angle_to_euler(traj_for_viz[:, 4 * num_fingers: 4 * num_fingers + obj_dof])

                viz_fpath = pathlib.PurePath.joinpath(fpath, f"{fname}/timestep_{k}")
                img_fpath = pathlib.PurePath.joinpath(viz_fpath, 'img')
                gif_fpath = pathlib.PurePath.joinpath(viz_fpath, 'gif')
                pathlib.Path.mkdir(img_fpath, parents=True, exist_ok=True)
                pathlib.Path.mkdir(gif_fpath, parents=True, exist_ok=True)
                visualize_trajectory(traj_for_viz, turn_problem.contact_scenes_for_viz, viz_fpath,
                                     turn_problem.fingers, turn_problem.obj_dof + 1)

            env.step(action.to(device=env.device))

            # turn_problem._preprocess(best_traj.unsqueeze(0))
            # equality_constr_dict = turn_problem._con_eq(best_traj.unsqueeze(0), compute_grads=False, compute_hess=False,
            #                                             verbose=True)
            # inequality_constr_dict = turn_problem._con_ineq(best_traj.unsqueeze(0), compute_grads=False, compute_hess=False,
            #                                             verbose=True)
            # print("--------------------------------------")
            # distance2goal = (
            #             params['valve_goal'].cpu() - env.get_state()['q'][:, -obj_dof - 1: -1].cpu()).detach().cpu()
            # print(distance2goal)
            # info = {**equality_constr_dict, **inequality_constr_dict, **{'distance2goal': distance2goal}}
            # info_list.append(info)
            if params['visualize'] and False:
                gym.clear_lines(viewer)
                state = env.get_state()
                start = state['q'][:, :4 * num_fingers + obj_dof].squeeze(0).to(device=params['device'])
                for finger in params['fingers']:
                    ee = state2ee_pos(start[:4 * num_fingers], turn_problem.ee_names[finger])
                    finger_traj_history[finger].append(ee.detach().cpu().numpy())
                for finger in params['fingers']:
                    traj_history = finger_traj_history[finger]
                    temp_for_plot = np.stack(traj_history, axis=0)
                    if k >= 2:
                        axes[finger].plot3D(temp_for_plot[:, 0], temp_for_plot[:, 1], temp_for_plot[:, 2], 'gray',
                                            label='actual')

        # actual_trajectory.append(env.get_state()['q'].reshape(9).to(device=params['device']))
        actual_trajectory = torch.stack(actual_trajectory, dim=0).to(device=params['device'])
        # can't stack plans as each is of a different length

        # for memory reasons we clear the data
        if params['controller'] != 'diffusion_policy':
            planner.problem.data = {}
        return actual_trajectory, planned_trajectories, initial_samples, sim_rollouts, optimizer_paths, contact_points, contact_distance, recover

    data = {}
    t_range = params['T']
    if 'T_orig' in params and params['T_orig'] > t_range:
        t_range = params['T_orig']
    for t in range(1, 1 + t_range):
        data[t] = {'plans': [], 'starts': [], 'inits': [], 'init_sim_rollouts': [], 'optimizer_paths': [], 'contact_points': [], 'contact_distance': [], 'contact_state': []}
    data['final_likelihoods'] = []
    data['all_samples_'] = []
    data['all_likelihoods_'] = []
        # sample initial trajectory with diffusion model to get contact sequence
    state = env.get_state()
    state = state['q'].reshape(-1).to(device=params['device'])

    # generate initial samples with diffusion model
    initial_samples = None

    def dec2bin(x, bits):
        # mask = 2 ** torch.arange(bits).to(x.device, x.dtype)
        mask = 2 ** torch.arange(bits - 1, -1, -1).to(x.device, x.dtype)
        return x.unsqueeze(-1).bitwise_and(mask).ne(0).float()

    def bin2dec(b, bits):
        mask = 2 ** torch.arange(bits - 1, -1, -1).to(b.device, b.dtype)
        return torch.sum(mask * b, -1)

    def _add_to_dataset(traj, plans, inits, init_sim_rollouts, optimizer_paths, contact_points, contact_distance, contact_state):
        for i, plan in enumerate(plans):
            t = plan.shape[1]
            data[t]['plans'].append(plan)
            data[t]['inits'].append(inits.cpu().numpy())
            data[t]['init_sim_rollouts'].append(init_sim_rollouts)
            try:
                data[t]['optimizer_paths'].append([i.cpu().numpy() for i in optimizer_paths])
            except:
                pass            
            data[t]['starts'].append(traj[i].reshape(1, -1).repeat(plan.shape[0], 1))
            try:
                data[t]['contact_points'].append(contact_points[t])
                data[t]['contact_distance'].append(contact_distance[t])
                data[t]['contact_state'].append(contact_state)
            except:
                pass

    def _partial_to_full(traj, mode):
        if mode == 'index':
            traj = torch.cat((traj[..., :-6], torch.zeros(*traj.shape[:-1], 3).to(device=params['device']),
                              traj[..., -6:]), dim=-1)
        if mode == 'thumb_middle':
            traj = torch.cat((traj, torch.zeros(*traj.shape[:-1], 6).to(device=params['device'])), dim=-1)
        if mode == 'pregrasp':
            traj = torch.cat((traj, torch.zeros(*traj.shape[:-1], 9).to(device=params['device'])), dim=-1)
        if mode == 'thumb':
            traj = torch.cat((traj, torch.zeros(*traj.shape[:-1], 3).to(device=params['device'])), dim=-1)
        if mode == 'middle':
            traj = torch.cat((traj[..., :-3], torch.zeros(*traj.shape[:-1], 3).to(device=params['device']),
                              traj[..., -3:]), dim=-1)
        return traj

    def _full_to_partial(traj, mode):
        if mode == 'index':
            traj = torch.cat((traj[..., :-9], traj[..., -6:]), dim=-1)
        if mode == 'thumb_middle':
            traj = traj[..., :-6]
        if mode == 'pregrasp':
            traj = traj[..., :-9]
        if mode == 'thumb':
            traj = traj[..., :-3]
        if mode == 'middle':
            traj = torch.cat((traj[..., :-6], traj[..., -3:]), dim=-1)
        return traj

    def visualize_trajectory_wrapper(traj, contact_scenes, fname, plan_or_init, index, fingers, obj_dof, k):
        viz_fpath = pathlib.PurePath.joinpath(fpath, f"{fname}/{plan_or_init}/{index}/timestep_{k}")
        img_fpath = pathlib.PurePath.joinpath(viz_fpath, 'img')
        gif_fpath = pathlib.PurePath.joinpath(viz_fpath, 'gif')
        pathlib.Path.mkdir(img_fpath, parents=True, exist_ok=True)
        pathlib.Path.mkdir(gif_fpath, parents=True, exist_ok=True)
        visualize_trajectory(traj, contact_scenes, viz_fpath, fingers, obj_dof + 1)

    def plan_contacts(state, stage, depth, next_node, multi_particle=False):
        torch.cuda.empty_cache()
        state_for_search = state#convert_yaw_to_sine_cosine(state)
        next_node_init = next_node is None

        num_samples_per_node = 1
        if multi_particle:
            num_samples_per_node = 16
        if next_node is None:
            next_node = Node(
                # torch.empty(num_samples_per_node, 0, 36),
                torch.empty(num_samples_per_node, 0, 37 if params['sine_cosine'] else 36),#.to(device=params['device']),
                0,
                tuple(),
                # torch.empty(num_samples_per_node * 4, 0, 36),
                torch.zeros(num_samples_per_node),
                # torch.arange(16)
            )
            initial_run = True
        else:
            next_node = Node(
                # torch.empty(num_samples_per_node, 0, 36),
                torch.empty(num_samples_per_node, 0, 37 if params['sine_cosine'] else 36),#.to(device=params['device']),
                0,
                (next_node, ),
                # torch.empty(num_samples_per_node * 4, 0, 36),
                torch.zeros(num_samples_per_node),
                # torch.arange(16)
            )
            initial_run = False
        
        contact_sequence_sampler = GraphSearch(state_for_search, trajectory_sampler_orig, params['T'], problem_for_sampler, 
                                               depth, params['heuristic'], params['goal'], 
                                               torch.device(params['device']), initial_run=initial_run,
                                               multi_particle=multi_particle,
                                               prior=params['prior'],
                                               sine_cosine=params['sine_cosine'],)
        a = time.perf_counter()
        contact_node_sequence = contact_sequence_sampler.astar(next_node, None)
        planning_time = time.perf_counter() - a
        print('Contact sequence search time:', planning_time)
        closed_set = None#contact_sequence_sampler.closed_set
        if contact_node_sequence is not None:
            contact_node_sequence = list(contact_node_sequence)
        pathlib.Path.mkdir(fpath, parents=True, exist_ok=True)

        with open(f"{fpath}/contact_planning_{all_stage}.pkl", "wb") as f:
            pkl.dump((contact_node_sequence, closed_set, planning_time, contact_sequence_sampler.iter), f)
        if contact_node_sequence is None and closed_set is not None:
            print('No contact sequence found')
            # Find the node in the closed set with the lowest cost
            min_yaw = float('inf')
            min_node = None
            for node in closed_set:
                yaw = contact_sequence_sampler.get_expected_yaw(node.data)
                if yaw < min_yaw:
                    min_yaw = yaw
                    min_node = node
            contact_node_sequence = [min_node.data]
            # return None, None, None
        elif contact_node_sequence is None and closed_set is None:
            print('No contact sequence found')
            return None, None, None
        last_node = contact_node_sequence[-1]

        if next_node_init:
            offset = 0
        else:
            offset = 1
        if offset == 1 and len(contact_node_sequence) == 1:
            return [], None, None
        next_node = last_node.contact_sequence[offset]
        contact_sequence = np.array(last_node.contact_sequence)
        contact_sequence = (contact_sequence + 1)/2
        contact_sequence = [contact_vec_to_label[contact_sequence[i].sum()] for i in range(contact_sequence.shape[0])]
        contact_sequence = contact_sequence[offset:] 

        initial_samples = None

        goal_config = contact_sequence_sampler.get_goal_config(last_node)
        goal_config = goal_config.to(device=params['device'])

        torch.cuda.empty_cache()
        return contact_sequence, next_node, initial_samples, goal_config

    mode_planner_dict = {
        'index': index_regrasp_planner,
        'thumb_middle': thumb_and_middle_regrasp_planner,
        'turn': turn_planner,
        # 'thumb': thumb_regrasp_planner,
        # 'middle': middle_regrasp_planner,
    }

    mode_problem_dict = {
            'index': AllegroScrewdriver(
                start=state[:4 * num_fingers + obj_dof],
                goal=state[:4 * num_fingers + obj_dof],
                T=params['T'],
                chain=params['chain'],
                device=params['device'],
                object_asset_pos=env.table_pose,
                object_location=params['object_location'],
                object_type=params['object_type'],
                world_trans=env.world_trans,
                regrasp_fingers=['index'],
                contact_fingers=['middle', 'thumb'],
                obj_dof=3,
                obj_joint_dim=1,
                optimize_force=params['optimize_force'],
                default_dof_pos=env.default_dof_pos[:, :16],
                obj_gravity=params.get('obj_gravity', False),
                min_force_dict=min_force_dict,
                full_dof_goal=True,
                proj_path=None,
                project=True,
            ),
            'thumb_middle': AllegroScrewdriver(
                start=state[:4 * num_fingers + obj_dof],
                goal=state[:4 * num_fingers + obj_dof],
                T=params['T'],
                chain=params['chain'],
                device=params['device'],
                object_asset_pos=env.table_pose,
                object_location=params['object_location'],
                object_type=params['object_type'],
                world_trans=env.world_trans,
                contact_fingers=['index'],
                regrasp_fingers=['middle', 'thumb'],
                obj_dof=3,
                obj_joint_dim=1,
                optimize_force=params['optimize_force'],
                default_dof_pos=env.default_dof_pos[:, :16],
                obj_gravity=params.get('obj_gravity', False),
                min_force_dict=min_force_dict,
                full_dof_goal=True,
                proj_path=None,
                project=True,
            )
    }

    def plan_recovery_contacts(state, stage):
        distances = []
        # modes = ['index', 'thumb_middle', 'middle', 'thumb']
        # modes = ['thumb_middle', 'index', 'turn']
        modes = ['thumb_middle', 'index']
        # for planner in [index_regrasp_planner, thumb_and_middle_regrasp_planner]:
        goal = index_regrasp_planner.problem.goal.clone()
        goal[-1] = state[-1]
        initial_samples = []
        if params['visualize_contact_plan']:
            # Visualize the goal
            viz_fpath = pathlib.PurePath.joinpath(fpath, f"{fpath}/recovery_stage_{all_stage}/goal")
            pathlib.Path.mkdir(viz_fpath, parents=True, exist_ok=True)
            img_fpath = pathlib.PurePath.joinpath(viz_fpath, 'img')
            gif_fpath = pathlib.PurePath.joinpath(viz_fpath, 'gif')
            pathlib.Path.mkdir(img_fpath, parents=True, exist_ok=True)
            pathlib.Path.mkdir(gif_fpath, parents=True, exist_ok=True)
            
            tmp = torch.zeros((2, 1), device=goal.device)  # add the joint for the screwdriver cap

            traj_for_viz = torch.cat((state.unsqueeze(0), goal.unsqueeze(0)), dim=0)
            traj_for_viz = torch.cat((traj_for_viz, tmp), dim=1)
            visualize_trajectory(traj_for_viz
            , turn_problem.contact_scenes_for_viz, viz_fpath,
                                turn_problem.fingers, turn_problem.obj_dof + 1)
        
        dist_min = 3e-3
        mode_skip = []
        planner = mode_planner_dict['index']
        cur_q = state[:4 * num_fingers]
        cur_theta = state[4 * num_fingers: 4 * num_fingers + obj_dof]
        planner.problem._preprocess_fingers(cur_q[None, None], cur_theta[None, None], compute_closest_obj_point=True)
        print(planner.problem.data['thumb']['sdf'], planner.problem.data['middle']['sdf'], planner.problem.data['index']['sdf'])
        for mode in modes:
            if mode == 'index':
                if planner.problem.data['thumb']['sdf'].max() > dist_min or planner.problem.data['middle']['sdf'].max() > dist_min:
                    mode_skip.append(mode)
            elif mode == 'thumb_middle':
                if planner.problem.data['index']['sdf'].max() > dist_min:
                    mode_skip.append(mode)

        if 'index' in mode_skip and 'thumb_middle' in mode_skip:
            mode_skip = []

        for mode in modes:
            if mode in mode_skip:
                distances.append(float('inf'))
                initial_samples.append(None)
                continue

            planner = mode_planner_dict[mode]
            planner.reset(state, T=params['T'], goal=goal)
            # old_warmup_iters = planner.warmup_iters
            planner.warmup_iters = params['warmup_iters']

            xu, plans = planner.step(state)
            planner.problem.data = {}

            # planner.warmup_iters = old_warmup_iters
            initial_samples.append(plans)
            # x_last = xu[-1, :planner.problem.num_fingers * 4 + planner.problem.obj_dof-1]
            # goal_cost = (x_last - planner.problem.goal[:-1]).pow(2).sum(dim=-1)#.sum(dim=-1)
            x = xu[:, :planner.problem.num_fingers * 4 + planner.problem.obj_dof]

            start = x[-1]
            start_sine_cosine = convert_yaw_to_sine_cosine(start)
            samples, _, likelihood = trajectory_sampler_orig.sample(N=params['N'], H=trajectory_sampler_orig.T, start=start_sine_cosine.reshape(1, -1),
                    constraints=torch.ones(params['N'], 3).to(device=params['device']))
            likelihood = likelihood.mean().item()
            distances.append(-likelihood)
            viz_fpath = pathlib.PurePath.joinpath(fpath, f"{fpath}/recovery_stage_{all_stage}/{mode}")
            pathlib.Path.mkdir(viz_fpath, parents=True, exist_ok=True)
            # Dump plans, samples, likelihood to file
            with open(f"{viz_fpath}/recovery_info.pkl", "wb") as f:
                pkl.dump((plans, samples, likelihood), f)
            if params['visualize_contact_plan']:
                traj_for_viz = x[:, :planner.problem.dx]
                if params['exclude_index']:
                    traj_for_viz = torch.cat((state[4:4 + planner.problem.dx].unsqueeze(0), traj_for_viz), dim=0)
                else:
                    traj_for_viz = torch.cat((state[:planner.problem.dx].unsqueeze(0), traj_for_viz), dim=0)
                tmp = torch.zeros((traj_for_viz.shape[0], 1),
                                  device=x.device)  # add the joint for the screwdriver cap
                traj_for_viz = torch.cat((traj_for_viz, tmp), dim=1)
                # traj_for_viz[:, 4 * num_fingers: 4 * num_fingers + obj_dof] = axis_angle_to_euler(traj_for_viz[:, 4 * num_fingers: 4 * num_fingers + obj_dof])


                img_fpath = pathlib.PurePath.joinpath(viz_fpath, 'img')
                gif_fpath = pathlib.PurePath.joinpath(viz_fpath, 'gif')
                pathlib.Path.mkdir(img_fpath, parents=True, exist_ok=True)
                pathlib.Path.mkdir(gif_fpath, parents=True, exist_ok=True)
                visualize_trajectory(traj_for_viz, turn_problem.contact_scenes_for_viz, viz_fpath,
                                     turn_problem.fingers, turn_problem.obj_dof + 1)

        dists_dict = dict(zip(modes, distances))
        pprint(dists_dict)

        if all(d == float('inf') for d in distances):
            return ['turn'], None
        else:
            return [modes[np.argmin(distances)]], initial_samples[np.argmin(distances)]
    
    @torch.no_grad()
    def get_init_for_c(mode, start_for_diff):
        N_ = params['N'] * 1
        contact = -torch.ones(N_, 3).to(device=params['device'])
        if mode == 'thumb_middle':
            contact[:, 0] = 1
        elif mode == 'index':
            contact[:, 1] = 1
            contact[:, 2] = 1
        elif mode =='turn':
            contact[:, 0] = 1
            contact[:, 1] = 1
            contact[:, 2] = 1

        samples, _, likelihood = trajectory_sampler.sample(N=N_, start=start_for_diff.reshape(1, -1),
                                                            H=trajectory_sampler.T,
                                                            constraints=contact,
                                                            skip_likelihood=False)
        samples = convert_sine_cosine_to_yaw(samples)

        # problem = mode_problem_dict[mode]
        # problem.start = convert_sine_cosine_to_yaw(start_for_diff)
        # # highest_likelihood_idx = _likelihoods_t_x_c.flatten().argmax(0)
        # initial_samples = _full_to_partial(samples, mode)
        # initial_x = initial_samples[:, 1:, :problem.dx]
        # initial_u = initial_samples[:, :-1, -problem.du:]
        # initial_samples = torch.cat((initial_x, initial_u), dim=-1)
        # initial_z = mode_problem_dict[mode].get_initial_z(initial_samples)
        # augmented_x = torch.cat((initial_samples, initial_z), dim=-1)

        # constraint_violation, _, _, _ = mode_problem_dict[mode].combined_constraints(augmented_x, compute_grads=False, compute_hess=False)
        # constraint_violation = constraint_violation.abs().sum(-1)
        # highest_likelihood_idx = constraint_violation.argmin(0)

        highest_likelihood_idx = likelihood.argmax(0)


        if params['visualize_contact_plan']:
            traj_for_viz = samples[highest_likelihood_idx, :, :15]
            if params['exclude_index']:
                traj_for_viz = torch.cat((state[4:15].unsqueeze(0), traj_for_viz), dim=0)
            else:
                traj_for_viz = torch.cat((state[:15].unsqueeze(0), traj_for_viz), dim=0)
            tmp = torch.zeros((traj_for_viz.shape[0], 1),
                                device=x.device)  # add the joint for the screwdriver cap
            traj_for_viz = torch.cat((traj_for_viz, tmp), dim=1)
            # traj_for_viz[:, 4 * num_fingers: 4 * num_fingers + obj_dof] = axis_angle_to_euler(traj_for_viz[:, 4 * num_fingers: 4 * num_fingers + obj_dof])

            viz_fpath = pathlib.PurePath.joinpath(fpath, f"{fpath}/recovery_stage_{all_stage}/{mode}")

            img_fpath = pathlib.PurePath.joinpath(viz_fpath, 'img')
            gif_fpath = pathlib.PurePath.joinpath(viz_fpath, 'gif')
            pathlib.Path.mkdir(img_fpath, parents=True, exist_ok=True)
            pathlib.Path.mkdir(gif_fpath, parents=True, exist_ok=True)
            visualize_trajectory(traj_for_viz, turn_problem.contact_scenes_for_viz, viz_fpath,
                                    turn_problem.fingers, turn_problem.obj_dof + 1)
            
        goal_obj_config = samples[highest_likelihood_idx, -1, :4 * num_fingers + obj_dof].squeeze()

        sorted_idx = likelihood.argsort(0, descending=True)
        samples = samples[sorted_idx]

        return goal_obj_config, {mode: samples}, {mode: likelihood}

    @torch.no_grad()
    def calc_samples_likeilhoods(mode, start_for_diff, state, mc_samples_normalized, _likelihoods_t_x):
        N_ = mc_samples_normalized.shape[0]
        contact = -torch.ones(N_, 3).to(device=params['device'])
        if mode == 'thumb_middle':
            contact[:, 0] = 1
        elif mode == 'index':
            contact[:, 1] = 1
            contact[:, 2] = 1
        elif mode =='turn':
            contact[:, 0] = 1
            contact[:, 1] = 1
            contact[:, 2] = 1

        # pcts = torch.tensor([3584, 1928, 2592.])/torch.tensor([3584, 1928, 2592.]).sum()
        # pcts = torch.tensor([3112, 4424.])/torch.tensor([3112, 4424.]).sum()
        # pcts = torch.tensor([8888, 5616.])/torch.tensor([8888, 5616.]).sum() # Weighted training should technically have a uniform prior
        pcts = torch.tensor([8888, 5616.])/torch.tensor([8888, 5616.]).sum() # Weighted training should technically have a uniform prior

        p_c = {
            'thumb_middle': pcts[0].item(),
            'index': pcts[1].item(),
            # 'turn': pcts[2].item(),
        }

        # samples, _, _likelihoods_t_x_c = trajectory_sampler.sample(N=N_, start=start_for_diff.reshape(1, -1),
        #                                                     H=trajectory_sampler.T,
        #                                                     constraints=contact)
        # _, _, _likelihoods_t_x = trajectory_sampler.sample(N=N_, start=start_for_diff.reshape(1, -1),
        #                                                     H=trajectory_sampler.T)
        # _, _, _likelihoods_t_c = trajectory_sampler.sample(N=N_,
        #                                                     H=trajectory_sampler.T,
        #                                                     constraints=contact)
        # _, _, _likelihoods_no_cond = trajectory_sampler.sample(N=N_, H=trajectory_sampler.T)
        _likelihoods_t_c = trajectory_sampler.model.diffusion_model.approximate_likelihood(mc_samples_normalized, contact)
        # samples = samples.detach()

        # _likelihoods_t_x_c = torch.exp(_likelihoods_t_x_c.detach()).mean()
        _likelihoods_t_x = torch.exp(_likelihoods_t_x.detach()/100)
        _likelihoods_t_c = torch.exp(_likelihoods_t_c.detach()/100)

        # likelihood_c_x = (p_c[mode]) * (_likelihoods_t_x.mean() * _likelihoods_t_c.mean())/ (_likelihoods_t_x_c.mean())
        # log_likelihood_c_x = np.log(p_c[mode]) + torch.log(_likelihoods_t_x) + torch.log(_likelihoods_t_c) - torch.log(_likelihoods_t_x_c) # Logged for numerical stability
        # log_likelihood_c_x = np.log(p_c[mode]) + torch.log(_likelihoods_t_c) - torch.log(_likelihoods_t_x_c) # Logged for numerical stability
        # _likelihoods = (_likelihoods_t_x * _likelihoods_t_c)/ (_likelihoods_t_x_c)
        # log_likelihood_c_x = np.log(p_c[mode]) + torch.log(_likelihoods_t_c) - torch.log(_likelihoods_t_x) # Logged for numerical stability
        log_likelihood_c_x = torch.log(_likelihoods_t_c) - torch.log(_likelihoods_t_x)# Logged for numerical stability
        log_likelihood_c_x = log_likelihood_c_x[~torch.isnan(log_likelihood_c_x)].mean()
        # Weighted average of samples based on likelihoods
        # weights = torch.softmax(_likelihoods.flatten(), dim=0)
        # top_likelihoods = torch.multinomial(weights, N_, replacement=True)

        # top_likelihoods = torch.arange(N_)
        # Sort likelhoods highest to lowest. Get indices
        # top_likelihoods = torch.argsort(_likelihoods_t_c, dim=0, descending=True)




        # resampled_weights = torch.softmax(resampled_likelihoods, dim=0)

        # Choose weighted average terminal config
        # mean_sample = torch.sum(resampled_samples * resampled_weights.reshape(-1, 1, 1), dim=0)
        # goal_obj_config = mean_sample[-1, :4 * num_fingers + obj_dof].detach()

        # Choose terminal config from highest likelihood particle
        
        # max = torch.max(resampled_likelihoods)

        return log_likelihood_c_x.item()

        # start = mean_obj_config
        # start_sine_cosine = convert_yaw_to_sine_cosine(start)
        # samples, _, likelihood = trajectory_sampler_orig.sample(N=N, H=params['T']+1, start=start_sine_cosine.reshape(1, -1))
        # likelihood = likelihood.mean().item()

        # return likelihood, mean_obj_config, resampled_samples, resampled_likelihoods
    @torch.no_grad()
    def plan_recovery_contacts_w_model(state):
        # modes = ['thumb_middle', 'index', 'turn'] 
        modes = ['thumb_middle', 'index'] 
        # modes = ['thumb_middle']
        if params['sine_cosine']:
            start_for_diff = convert_yaw_to_sine_cosine(state)
        else:
            start_for_diff = start

        likelihoods= []
        mean_obj_configs = {}
        all_samples = {}
        all_likelihoods = {}

        contact = -torch.ones(params['N']*2, 3).to(device=params['device'])
        contact[:params['N']*1, 0] = 1
        contact[params['N']*1:, 1] = 1
        contact[params['N']*1:, 2] = 1

        mc_samples, _, _likelihoods_t_x = trajectory_sampler.sample(N=contact.shape[0], start=start_for_diff.reshape(1, -1),
                                                                    constraints=contact,
                                                                    # context_for_likelihood=False,
                                                            H=trajectory_sampler.T)
        # idx = torch.argsort(_likelihoods_t_x.flatten(), dim=0, descending=True)
        # mc_samples = mc_samples[idx]
        # _likelihoods_t_x = _likelihoods_t_x[idx]

        # mc_samples_normalized = (mc_samples - trajectory_sampler.x_mean)/trajectory_sampler.x_std
        # if params['visualize_contact_plan']:
        #     # Visualize the params['N'] most likely mc_samples
        #     # Indices of params['N'] highest likelihood samples
        #     mc_samples_for_viz = convert_sine_cosine_to_yaw(mc_samples)

        #     for i in range(mc_samples_for_viz.shape[0]):
        #         viz_fpath = pathlib.PurePath.joinpath(fpath, f"{fpath}/recovery_stage_{all_stage}/mc_samples/{i}")
        #         img_fpath = pathlib.PurePath.joinpath(viz_fpath, 'img')
        #         gif_fpath = pathlib.PurePath.joinpath(viz_fpath, 'gif')
        #         pathlib.Path.mkdir(img_fpath, parents=True, exist_ok=True)
        #         pathlib.Path.mkdir(gif_fpath, parents=True, exist_ok=True)
        #         mc_sample_for_viz = mc_samples_for_viz[i, :, :15]
        #         tmp = torch.zeros((mc_sample_for_viz.shape[0], 1),
        #                             device=x.device)
        #         mc_sample_for_viz = torch.cat((mc_sample_for_viz, tmp), dim=1)
        #         visualize_trajectory(mc_sample_for_viz, turn_problem.contact_scenes_for_viz, viz_fpath,
        #                                 turn_problem.fingers, turn_problem.obj_dof + 1)

        max_likelihood = 0
        iter = 0
        # while max_likelihood < .5 and iter < 3:
        likelihood_list = []
        for i, mode in enumerate(modes):
            # likelihood = calc_samples_likeilhoods(mode, start_for_diff, state, mc_samples_normalized[params['N']*2*i:params['N']*2*(i+1)], _likelihoods_t_x[params['N']*2*i:params['N']*2*(i+1)])
            # likelihood = calc_samples_likeilhoods(mode, start_for_diff, state, mc_samples_normalized, _likelihoods_t_x)

            mean_likelihood = _likelihoods_t_x[params['N']*1*i:params['N']*1*(i+1)].mean().item()
            # Look up mean_likelihood in corresponding ecdf
            print(f'Mean likelihood for {mode}:', mean_likelihood)
            likelihood = ecdf_data[mode](mean_likelihood)
            likelihoods.append(likelihood)
            likelihood_list.append(likelihood)

        # # mean_obj_configs.append(mean_obj_config)
        # # all_samples_[mode] = all_samples.detach().cpu()
        # # all_likelihoods_[mode] = all_likelihoods.detach().cpu()

        # iter += 1
        # max_likelihood = max(likelihood_list)
        # pcts = torch.tensor([3584, 1928, 2592.])/torch.tensor([3584, 1928, 2592.]).sum()
        # pcts = torch.tensor([3112, 4424.])/torch.tensor([3112, 4424.]).sum()
        pcts = torch.tensor([8888, 5616.])/torch.tensor([8888, 5616.]).sum() # Weighted training should technically have a uniform prior

        # KL Divergence between likelihoods and prior
        # likelihood_normalized = torch.exp(torch.tensor(likelihoods)) / torch.exp(torch.tensor(likelihoods)).sum()
        # logits_unnormalized = classifier(start_for_diff.reshape(1, -1)).squeeze(0)
        # likelihood_normalized = torch.softmax(logits_unnormalized, dim=0)

        # likelihoods = []
        # for mode in modes:
        #     mean_obj_config, all_samples_, all_likelihoods_ = get_init_for_c(mode, start_for_diff)
        #     start_sine_cosine = convert_yaw_to_sine_cosine(mean_obj_config)
        #     _, _, likelihood = trajectory_sampler_orig.sample(N=params['N'], H=trajectory_sampler_orig.T, start=start_sine_cosine.reshape(1, -1),
        #     constraints=torch.ones(params['N'], 3).to(device=params['device']))
        #     likelihood = likelihood.mean().item()
        #     likelihoods.append(likelihood)
        #     mean_obj_configs[mode] = mean_obj_config
        #     all_samples[mode] = all_samples_.detach().cpu()
        #     all_likelihoods[mode] = all_likelihoods_.detach().cpu()
        for mode in modes:
            print(f'Unnormalized likelihood for {mode}:', likelihoods[modes.index(mode)])
        likelihood_normalized = torch.tensor(likelihoods)
        likelihood_normalized = torch.softmax(likelihood_normalized, dim=0)

        for mode in modes:
            print(f'Normalized likelihood for {mode}:', likelihood_normalized[modes.index(mode)].item())
        prior = pcts.to(device=likelihood_normalized.device)
        kl_div = torch.sum(likelihood_normalized * torch.log(likelihood_normalized / prior))
        print('KL Divergence:', kl_div.item())



        # mode_override = input('Override mode? Blank for no: ')
        mode_override = ''
        if mode_override != '':
            mode = mode_override
            print('Overriding mode to:', mode_override)
        else:
            likelihood_normalized = likelihood_normalized.cpu().numpy()
            mode = modes[np.argmax(likelihood_normalized)]
        # del mc_samples, mc_samples_normalized, _likelihoods_t_x
        del mc_samples, _likelihoods_t_x

        goal_obj_config, all_samples, all_likelihoods = get_init_for_c(mode, start_for_diff)
        return [mode], goal_obj_config, all_samples, all_likelihoods


        return [mode], mean_obj_configs[mode], all_samples, all_likelihoods

        # Repeat for thumb and middle
    def get_next_node(contact_sequence):
        if contact_sequence[0] == 'turn':
            next_node = (1, 1, 1)
        elif contact_sequence[0] == 'index':
            next_node = (-1, 1, 1)
        elif contact_sequence[0] == 'thumb_middle':
            next_node = (1, -1, -1)
        elif contact_sequence[0] == 'thumb':
            next_node = (1, 1, -1)
        elif contact_sequence[0] == 'middle':
            next_node = (1, -1, 1)
        else:
            next_node = (-1, -1, -1)
        return next_node
    
    state = env.get_state()
    state = state['q'].reshape(-1)[:15].to(device=params['device'])


    contact_label_to_vec = {'pregrasp': 0,
                            'thumb_middle': 1,
                            'index': 2,
                            'turn': 3,
                            'thumb': 4,
                            'middle': 5
                            }
    contact_vec_to_label = dict((v, k) for k, v in contact_label_to_vec.items())


    sample_contact = params.get('sample_contact', False)
    num_stages = 2 + 3 * (params['num_turns'] - 1)
    if params.get('compute_recovery_trajectory', False) or params.get('test_recovery_trajectory', False):
        num_stages = params['max_recovery_stages']
        # contact_sequence = plan_recovery_contacts(state)
        # contact_sequence = ['thumb_middle']
    elif params.get('live_recovery', False):
        contact_sequence = ['turn'] * 100
        num_stages = params['num_stages']
    elif not sample_contact and perturb_this_trial:
        # contact_sequence = ['turn', 'thumb_middle'] * 100
        gen = np.random.default_rng(seed)
        contact_sequence = ['turn']
        num_stages = params['num_stages']
        # contact_sequence = ['turn']
        for k in range(params['num_turns'] - 1):
            contact_options = ['index', 'thumb_middle', 'turn']
            for l in range(3):
                contact_sequence.append(gen.choice(contact_options, 1)[0])
                if contact_sequence[-1] == 'turn':
                    break
    # elif not sample_contact:
    #     # contact_sequence = ['turn', 'turn', 'thumb_middle', 'turn']
    #     contact_sequence = ['turn', 'thumb_middle', 'turn', 'thumb_middle', 'turn']
    #     num_stages = len(contact_sequence)
    elif not sample_contact:
        contact_sequence = ['turn']
        num_stages = 1
        # for k in range(params['num_turns'] - 1):
        #     contact_options = ['index', 'thumb_middle']
        #     # perm = np.random.permutation(2)
        #     perm = [1, 0]
        #     contact_sequence += [contact_options[perm[0]], contact_options[perm[1]], 'turn']
    else:
        contact_sequence = None

    # state = state['q'].reshape(-1)[:15].to(device=params['device'])
    # initial_samples = gen_initial_samples_multi_mode(contact_sequence)
    # pkl.dump(initial_samples, open(f"{fpath}/long_horizon_inits.p", "wb"))
    # return -1
    contact = None
    next_node = None
    state = env.get_state()
    state = state['q'].reshape(-1)[:15].to(device=params['device'])

    executed_contacts = []
    stages_since_plan = 0
    recover = False
    pre_recover = False
    stage = 0
    all_stage = 0
    done = False
    # for stage in range(num_stages):
    # <= so because pregrasp will iterate the all_stage counter
    while all_stage <= num_stages:
        sample_contact = params['sample_contact'] and not recover
        initial_samples = None
        state = env.get_state()
        state = state['q'].reshape(-1)[:15].to(device=params['device'])
        if params.get('compute_recovery_trajectory', False) and not sample_contact:
            contact_sequence, initial_samples = plan_recovery_contacts(state, stage)
        elif params.get('test_recovery_trajectory', False) or (params.get('live_recovery', False) and recover):
            pre_plan_time = time.perf_counter()
            contact_sequence, goal_config, all_samples_, all_likelihoods_ = plan_recovery_contacts_w_model(state)
            post_plan_time = time.perf_counter()
            print('Live Recovery contact planning time:', post_plan_time - pre_plan_time)
            goal_config[-1] = state[-1]
            data['all_samples_'].append(all_samples_)
            data['all_likelihoods_'].append(all_likelihoods_)

            # Use the resampled particles to initialize CSVTO. Maybe turn this off. Could be collapsing diversity
            initial_samples = all_samples_[contact_sequence[0]][:params['N']]
        elif params.get('live_recovery', False) and not recover:
            # if contact == 'turn':
            #     contact_sequence = ['thumb_middle']
            # else:
            contact_sequence = ['turn']
        state = env.get_state()
        state = state['q'].reshape(-1)[:15].to(device=params['device'])
        ori = state[:15][-3:]
        yaw = ori[-1]
        print('Current yaw:', ori)
        # valve_goal = torch.tensor([0, 0, state[-1]]).to(device=params['device'])

        # if sample_contact:
        #     with torch.no_grad():
        #         start = state.clone()
        #         if state[-1] < -1.0:
        #             start[-1] += 0.75
        #         trajectories, contact, likelihoods = trajectory_sampler.sample(N=512, start=start.reshape(1, -1),
        #                                                                        H=(num_stages - stage) * 16)
        #     # choose highest likelihood trajectory
        #     contact_sequence = contact[torch.argmax(likelihoods)]
        #     contact_sequence = torch.round(((contact_sequence + 1) / 2)).int()
        #     print(contact_sequence)
        #     # convert to number
        #     contact_sequence = bin2dec(contact_sequence, 3)
        #     # choose first in sequence
        #     contact = contact_vec_to_label[contact_sequence.reshape(-1)[0].item()]

        # else:
        # contact = contact_sequence[stage]
        if params['controller'] == 'diffusion_policy' and stage > 0:
            _goal = torch.tensor([0, 0, state[-1]]).to(device=params['device'])
            traj, plans, inits, init_sim_rollouts, optimizer_paths, contact_points, contact_distance = execute_traj(
                planner, mode='diffusion_policy', goal=_goal, fname=f'diffusion_policy_{all_stage}')

            _add_to_dataset(traj, plans, inits, init_sim_rollouts, optimizer_paths, contact_points, contact_distance,
                            contact_state=torch.tensor([0.0, 0.0, 0.0]))
            actual_trajectory.append(traj)
            data_save = deepcopy(data)
            for t in range(1, 1 + params['T']):
                try:
                    data_save[t]['plans'] = torch.stack(data_save[t]['plans']).cpu().numpy()
                    data_save[t]['starts'] = torch.stack(data_save[t]['starts']).cpu().numpy()
                    data_save[t]['contact_points'] = torch.stack(data_save[t]['contact_points']).cpu().numpy()
                    data_save[t]['contact_distance'] = torch.stack(data_save[t]['contact_distance']).cpu().numpy()
                    data_save[t]['contact_state'] = torch.stack(data_save[t]['contact_state']).cpu().numpy()
                except:
                    pass
            pickle.dump(data_save, open(f"{fpath}/traj_data.p", "wb"))
            del data_save
            state = env.get_state()
            state = state['q'].reshape(4 * num_fingers + obj_dof + 1).to(device=params['device'])
            actual_trajectory_save = deepcopy(actual_trajectory)
            actual_trajectory_save.append(state.clone()[: 4 * num_fingers + obj_dof])
            # actual_trajectory = torch.stack(actual_trajectory, dim=0).reshape(-1, 4 * num_fingers + obj_dof)
            # turn_problem.T = actual_trajectory.shape[0]
            # constraint_val = problem._con_eq(actual_trajectory.unsqueeze(0))[0].squeeze(0)
            # final_distance_to_goal = (state.clone()[:, -obj_dof:] - params['valve_goal']).abs()

            # print(f'Controller: {params["controller"]} Final distance to goal: {torch.min(final_distance_to_goal)}')
            # print(f'{params["controller"]}, Average time per step: {duration / (params["num_steps"] - 1)}')

            with open(f'{fpath.resolve()}/trajectory.pkl', 'wb') as f:
                pickle.dump([i.cpu().numpy() for i in actual_trajectory_save], f)
            del actual_trajectory_save
            stage += 1
            all_stage += 1
            continue
        if stage == 0 and not params.get('compute_recovery_trajectory', False) and not params.get('test_recovery_trajectory', False):

            orig_torque_perturb = env.external_wrench_perturb if params['mode'] != 'hardware' else False
            if params['mode'] != 'hardware':
                env.set_external_wrench_perturb(False)
            contact = 'pregrasp'
            start = env.get_state()['q'].reshape(4 * num_fingers + 4).to(device=params['device'])
            best_traj, _ = pregrasp_planner.step(start[:pregrasp_planner.problem.dx])
            for x in best_traj[:, :4 * num_fingers]:
                action = x.reshape(-1, 4 * num_fingers).to(device=env.device) # move the rest fingers
                env.step(action)
                # After stepping, reset the screwdriver to where it was initially
                s = env.get_state()['q'].reshape(4 * num_fingers + 4).to(device=params['device'])
                s[-4:] = start[-4:]
                env.set_pose(s.to(device=env.device))

                if params['mode'] == 'hardware':
                    set_state = env.get_state()['q'].to(device=env.device)
                    # print(set_state.shape)
                    sim_viz_env.set_pose(set_state)  
                    # for i in range(3):
                    #     sim_viz_env.step(action)
                    state = sim_viz_env.get_state()['q'].reshape(-1).to(device=params['device'])
                    print(state[:15][-3:])
            # for _ in range(50):
            #     env._step_sim()
            post_pregrasp_state = env.get_state()['q'].reshape(4 * num_fingers + 4).to(device=params['device'])
            post_pregrasp_state = post_pregrasp_state[:15]
            if params['mode'] == 'hardware':
                input("Pregrasp complete. Ready to execute. Press <ENTER> to continue.")
            stage += 1
            all_stage += 1
            if params['mode'] != 'hardware':
                env.set_external_wrench_perturb(orig_torque_perturb)
            continue
        elif sample_contact and (stage == 1 or (params['replan'] and (stages_since_plan == 0 or len(contact_sequence) == 1))):
            # if yaw <= params['goal']:
            #     # params['goal'] -= .5
            #     params['goal'] = yaw + float(params['goal_update'])
            #     print('Adjusting goal to', params['goal'])
            # new_contact_sequence, new_next_node, initial_samples = plan_contacts(state, num_stages - stage, next_node, params['multi_particle_search'])
            plan_func = plan_contacts
            if params['replan']:
                params['goal'] = yaw + float(params['goal_update'])
            print('Adjusting goal to', params['goal'])
            for key in problem_for_sampler:
                problem_for_sampler[key].goal = torch.tensor([0, 0, params['goal']]).to(device=params['device'])
            new_contact_sequence, new_next_node, initial_samples, goal_config = plan_func(state, stage, 7, next_node, params['multi_particle_search'])
            stages_since_plan = 0
            if new_contact_sequence is not None and len(new_contact_sequence) == 0:
                print('Planner thinks task is complete')
                print(executed_contacts)
                with open(f"{fpath}/executed_contacts.pkl", "wb") as f:
                    pkl.dump(executed_contacts, f)
                break
            if new_contact_sequence is not None:
                contact_sequence = new_contact_sequence
                next_node = new_next_node
            else:
                if len(contact_sequence) < 2:
                    print('Planner thinks task is complete')
                    print(executed_contacts)
                    with open(f"{fpath}/executed_contacts.pkl", "wb") as f:
                        pkl.dump(executed_contacts, f)
                    break
                contact_sequence = contact_sequence[1:]
                next_node = get_next_node(contact_sequence)
            print(contact_sequence)
            # return -1
            contact = contact_sequence[0]  
        elif params.get('compute_recovery_trajectory', False) or params.get('test_recovery_trajectory', False) or (recover and params.get('live_recovery')):
            contact = contact_sequence[0]
            next_node = get_next_node(contact_sequence)
        elif params.get('live_recovery') and not recover:
            contact = contact_sequence[0]
            next_node = get_next_node(contact_sequence)
        elif stage > len(contact_sequence):
            print('Planner thinks task is complete')
            print(executed_contacts)
            break
        else:
            contact = contact_sequence[stage-1]
        executed_contacts.append(contact)
        print(stage, contact)
        torch.cuda.empty_cache()

        contact_state_dict = {
            'pregrasp': torch.tensor([0.0, 0.0, 0.0]),
            'index': torch.tensor([0.0, 1.0, 1.0]),
            'thumb_middle': torch.tensor([1.0, 0.0, 0.0]),
            'turn': torch.tensor([1.0, 1.0, 1.0]),
            'thumb': torch.tensor([1.0, 1.0, 0.0]),
            'middle': torch.tensor([1.0, 0.0, 1.0]),
        }

        pre_recover = recover
        if contact == 'index':
            default_pose = post_pregrasp_state.clone()
            default_pose[-3:] = torch.tensor([0, 0, state[-1]])
            
            _goal = default_pose.to(device=params['device'])
            if params.get('test_recovery_trajectory', False) or params.get('live_recovery', False):
                _goal = goal_config
            traj, plans, inits, init_sim_rollouts, optimizer_paths, contact_points, contact_distance, recover = execute_traj(
                index_regrasp_planner, mode='index', goal=_goal, fname=f'index_regrasp_{all_stage}', initial_samples=initial_samples, recover=recover)

            if not recover:
                plans = [torch.cat((plan[..., :-6],
                                    torch.zeros(*plan.shape[:-1], 3).to(device=params['device']),
                                    plan[..., -6:]),
                                dim=-1) for plan in plans]
                traj = torch.cat((traj[..., :-6], torch.zeros(*traj.shape[:-1], 3).to(device=params['device']),
                                traj[..., -6:]), dim=-1)
        elif contact == 'thumb_middle':
            default_pose = post_pregrasp_state.clone()
            default_pose[-3:] = torch.tensor([0, 0, state[-1]])
            
            _goal = default_pose.to(device=params['device'])
            if params.get('test_recovery_trajectory', False) or params.get('live_recovery', False):
                try:
                    _goal = goal_config
                except:
                    pass
            traj, plans, inits, init_sim_rollouts, optimizer_paths, contact_points, contact_distance, recover = execute_traj(
                thumb_and_middle_regrasp_planner, mode='thumb_middle',
                goal=_goal, fname=f'thumb_middle_regrasp_{all_stage}', initial_samples=initial_samples, recover=recover)
            if not recover:
                plans = [torch.cat((plan,
                                    torch.zeros(*plan.shape[:-1], 6).to(device=params['device'])),
                                dim=-1) for plan in plans]
                traj = torch.cat((traj, torch.zeros(*traj.shape[:-1], 6).to(device=params['device'])), dim=-1)

        elif contact == 'turn':
            _goal = torch.tensor([0, 0, state[-1] - np.pi / 2]).to(device=params['device'])
            if params.get('live_recovery', False) and recover:
                _goal = goal_config
            traj, plans, inits, init_sim_rollouts, optimizer_paths, contact_points, contact_distance, recover = execute_traj(
                turn_planner, mode='turn', goal=_goal, fname=f'turn_{all_stage}', initial_samples=initial_samples, recover=recover)
            
        elif contact == 'thumb':
            _goal = torch.tensor([0, 0, state[-1]]).to(device=params['device'])
            if params.get('test_recovery_trajectory', False):
                _goal = goal_config
            traj, plans, inits, init_sim_rollouts, optimizer_paths, contact_points, contact_distance, recover = execute_traj(
                thumb_regrasp_planner, mode='thumb', goal=_goal, fname=f'thumb_regrasp_{all_stage}', initial_samples=initial_samples, recover=recover)
            if not recover:
                plans = [torch.cat((plan,
                                    torch.zeros(*plan.shape[:-1], 3).to(device=params['device'])),
                                dim=-1) for plan in plans]
                traj = torch.cat((traj, torch.zeros(*traj.shape[:-1], 3).to(device=params['device'])), dim=-1)
        if contact == 'middle':
            _goal = torch.tensor([0, 0, state[-1]]).to(device=params['device'])
            if params.get('test_recovery_trajectory', False):
                _goal = goal_config
            traj, plans, inits, init_sim_rollouts, optimizer_paths, contact_points, contact_distance, recover = execute_traj(
                middle_regrasp_planner, mode='middle', goal=_goal, fname=f'middle_regrasp_{all_stage}', initial_samples=initial_samples, recover=recover)

            if not recover:
                plans = [torch.cat((plan[..., :-3],
                                    torch.zeros(*plan.shape[:-1], 3).to(device=params['device']),
                                    plan[..., -3:]),
                                dim=-1) for plan in plans]
                traj = torch.cat((traj[..., :-3], torch.zeros(*traj.shape[:-1], 3).to(device=params['device']),
                                traj[..., -3:]), dim=-1)
            

        all_stage += 1
        # done = False
        add = not recover or params['live_recovery']
        if params['compute_recovery_trajectory'] or params['test_recovery_trajectory'] or (recover and pre_recover):
            # Check if the current state is in distribution
            state = env.get_state()
            state = state['q'].reshape(-1)[:15].to(device=params['device'])
            
            start = state[:4 * num_fingers + obj_dof]
            start_sine_cosine = convert_yaw_to_sine_cosine(start)
            samples, _, likelihood = trajectory_sampler_orig.sample(N=params['N'], H=trajectory_sampler_orig.T, start=start_sine_cosine.reshape(1, -1),
                    constraints=torch.ones(params['N'], 3).to(device=params['device']))
            likelihood = likelihood.reshape(params['N']).mean().item()
            # samples = samples.cpu().numpy()
            print('Likelihood:', likelihood)
            data['final_likelihoods'].append(likelihood)
            if likelihood > params.get('likelihood_threshold', -15):
                print('State is in distribution')
                done = True
                recover = False
                perturb_this_trial = False
            elif likelihood < params.get('drop_threshold', -300):
                print('Probably dropped the object')
                done = True
                add = False
            else:
                print('State is out of distribution')
                # Project the state back into distribution if we are computing recovery trajectories
                if params['compute_recovery_trajectory']:
                    projected_samples, _, _, _, (all_losses, all_samples, all_likelihoods) = trajectory_sampler_orig.sample(16, H=trajectory_sampler_orig.T, start=start_sine_cosine.reshape(1, -1), project=True,
                            constraints=torch.ones(16, 3).to(device=params['device']))
                    print('Final likelihood:', all_likelihoods[-1])
                    if all_likelihoods[-1].mean().item() < params.get('likelihood_threshold', -15):
                        print('1 mode projection failed, trying anyway')
                    else:
                        print('1 mode projection succeeded')
                    goal = convert_sine_cosine_to_yaw(projected_samples[-1][0])[:15]
                    index_regrasp_planner.reset(start, goal=goal)
                    thumb_and_middle_regrasp_planner.reset(start, goal=goal)
                    # turn_planner.reset(start, goal=goal)
                    # thumb_regrasp_planner.reset(start, goal=goal)
                    # middle_regrasp_planner.reset(start, goal=goal)
                    print('New goal:', goal)
        if add:
            _add_to_dataset(traj, plans, inits, init_sim_rollouts, optimizer_paths, contact_points, contact_distance,
                            contact_state=contact_state_dict[contact])
        if not (params.get('live_recovery', False) and (recover or pre_recover)):
            stage += 1
            if params.get('live_recovery', False):
                contact_sequence = ['turn']
        if contact != 'pregrasp' and add:
            actual_trajectory.append(traj)
        # change to numpy and save data
        data_save = deepcopy(data)
        for t in range(1, 1 + params['T']):
            try:
                data_save[t]['plans'] = torch.stack(data_save[t]['plans']).cpu().numpy()
                data_save[t]['starts'] = torch.stack(data_save[t]['starts']).cpu().numpy()
                data_save[t]['contact_points'] = torch.stack(data_save[t]['contact_points']).cpu().numpy()
                data_save[t]['contact_distance'] = torch.stack(data_save[t]['contact_distance']).cpu().numpy()
                data_save[t]['contact_state'] = torch.stack(data_save[t]['contact_state']).cpu().numpy()
            except:
                pass
        
        pathlib.Path.mkdir(fpath, parents=True, exist_ok=True)
        pickle.dump(data_save, open(f"{fpath}/traj_data.p", "wb"))
        del data_save
        state = env.get_state()
        state = state['q'].reshape(4 * num_fingers + obj_dof + 1).to(device=params['device'])
        actual_trajectory_save = deepcopy(actual_trajectory)
        actual_trajectory_save.append(state.clone()[: 4 * num_fingers + obj_dof])
        # actual_trajectory = torch.stack(actual_trajectory, dim=0).reshape(-1, 4 * num_fingers + obj_dof)
        # turn_problem.T = actual_trajectory.shape[0]
        # constraint_val = problem._con_eq(actual_trajectory.unsqueeze(0))[0].squeeze(0)
        # final_distance_to_goal = (state.clone()[:, -obj_dof:] - params['valve_goal']).abs()

        # print(f'Controller: {params["controller"]} Final distance to goal: {torch.min(final_distance_to_goal)}')
        # print(f'{params["controller"]}, Average time per step: {duration / (params["num_steps"] - 1)}')
        if add:
            with open(f'{fpath.resolve()}/trajectory.pkl', 'wb') as f:
                dump = []
                for i in actual_trajectory_save:
                    if type(i) != list:
                        dump.append(i.cpu().numpy())
                    else:
                        dump.append(i)
                pickle.dump(dump, f)
        del actual_trajectory_save

        if done and params.get('compute_recovery_trajectory', False):
            break

    # np.savez(f'{fpath.resolve()}/trajectory.npz', x=[i.cpu().numpy() for i in actual_trajectory],)
             #  constr=constraint_val.cpu().numpy(),
            #  d2goal=final_distance_to_goal.cpu().numpy())
    if params['mode'] == 'hardware':
        input("Ready to regrasp. Press <ENTER> to continue.")

    env.reset()
    return -1#torch.min(final_distance_to_goal).cpu().numpy()


if __name__ == "__main__":
    # get config
<<<<<<< HEAD
    # config = yaml.safe_load(pathlib.Path(f'{CCAI_PATH}/examples/config/{sys.argv[1]}.yaml').read_text())
    # config = yaml.safe_load(pathlib.Path(f'{CCAI_PATH}/examples/config/allegro_screwdriver_csvto_OOD_ID_orig_likelihood.yaml').read_text())
=======
    config = yaml.safe_load(pathlib.Path(f'{CCAI_PATH}/examples/config/{sys.argv[1]}.yaml').read_text())
    # config = yaml.safe_load(pathlib.Path(f'{CCAI_PATH}/examples/config/allegro_screwdriver_csvto_only.yaml').read_text())
>>>>>>> a50383bb
    # config = yaml.safe_load(pathlib.Path(f'{CCAI_PATH}/examples/config/allegro_screwdriver_csvto_OOD_ID_perturbed_data_gen.yaml').read_text())
    # config = yaml.safe_load(pathlib.Path(f'{CCAI_PATH}/examples/config/allegro_screwdriver_csvto_OOD_ID_orig_likelihood.yaml').read_text())
    # config = yaml.safe_load(pathlib.Path(f'{CCAI_PATH}/examples/config/allegro_screwdriver_csvto_OOD_ID_live_recovery_shortcut_0.yaml').read_text())
    # config = yaml.safe_load(pathlib.Path(f'{CCAI_PATH}/examples/config/allegro_screwdriver_csvto_diff_demo.yaml').read_text())
<<<<<<< HEAD
    config = yaml.safe_load(pathlib.Path(f'{CCAI_PATH}/examples/config/allegro_screwdriver_csvto_OOD_ID_live_recovery_shortcut_hardware.yaml').read_text())
=======
    # config = yaml.safe_load(pathlib.Path(f'{CCAI_PATH}/examples/config/allegro_screwdriver_csvto_OOD_ID_live_recovery_shortcut_hardware.yaml').read_text())
>>>>>>> a50383bb

    from tqdm import tqdm

    sim_env = None
    ros_copy_node = None

    if config['mode'] == 'hardware':
        # roslaunch allegro_hand allegro_hand_modified.launch
        from hardware.hardware_env import HardwareEnv
        default_dof_pos = torch.cat((torch.tensor([[0.1, 0.6, 0.6, 0.6]]).float(),
                                    torch.tensor([[-0.1, 0.5, 0.9, 0.9]]).float(),
                                    torch.tensor([[0., 0.5, 0.65, 0.65]]).float(),
                                    torch.tensor([[1.2, 0.3, 0.3, 1.2]]).float()),
                                    dim=1)
        env = HardwareEnv(default_dof_pos[:, :16], 
                          finger_list=config['fingers'], 
                          kp=config['kp'], 
                          obj='screwdriver',
                          mode='relative',
                          gradual_control=True,
                          num_repeat=10)
        env.get_state()
        for _ in range(5):
            root_coor, root_ori = env.obj_reader.get_state_world_frame_pos()
        print('Root coor:', root_coor)
        print('Root ori:', root_ori)
        root_coor = root_coor # convert to meters
        # robot_p = np.array([-0.025, -0.1, 1.33])
        robot_p = np.array([0, -0.095, 1.33])
        root_coor = root_coor + robot_p
        sim_env = RosAllegroScrewdriverTurningEnv(1, control_mode='joint_impedance',
                                 use_cartesian_controller=False,
                                 viewer=True,
                                 steps_per_action=60,
                                 friction_coefficient=2.5,
                                 device=config['sim_device'],
                                 valve=config['object_type'],
                                 video_save_path=img_save_dir,
                                 joint_stiffness=config['kp'],
                                 fingers=config['fingers'],
                                 table_pose=None, # Since I ran the IK before the sim, I shouldn't need to set the table pose. 
                                 gravity=False
                                 )
        
        sim, gym, viewer = sim_env.get_sim()
        assert (np.array(sim_env.robot_p) == robot_p).all()
        assert (sim_env.default_dof_pos[:, :16] == default_dof_pos.to(config['sim_device'])).all()
        # for _ in range(1):
        #     sim_env.step(default_dof_pos[:, :16])
            # state = sim_env.get_state()
            # state = state['q'].reshape(-1)[:15]


        env.world_trans = sim_env.world_trans
        env.joint_stiffness = sim_env.joint_stiffness
        env.device = sim_env.device
        env.table_pose = sim_env.table_pose
    else:
        if not config['visualize']:
            img_save_dir = None

        env = AllegroScrewdriverTurningEnv(1, control_mode='joint_impedance',
                                           use_cartesian_controller=False,
                                           viewer=config['visualize'],
                                           steps_per_action=60,
                                           friction_coefficient=config['friction_coefficient'] * 2.5,
                                           # friction_coefficient=1.0,  # DEBUG ONLY, set the friction very high
                                           device=config['sim_device'],
                                           video_save_path=img_save_dir,
                                           joint_stiffness=config['kp'],
                                           fingers=config['fingers'],
                                           gradual_control=False,
                                           gravity=True, # For data generation only
                                           randomize_obj_start=config.get('randomize_obj_start', False),
                                           randomize_rob_start=config.get('randomize_rob_start', False),
                                           external_wrench_perturb=config.get('external_wrench_perturb', False),
                                           )

        sim, gym, viewer = env.get_sim()

    state = env.get_state()
    # try:
    #     while True:
    #         start = env.get_state()['q'][:, :-1]
    #         env.step(start)
    #         print('waiting for you to finish camera adjustment, ctrl-c when done')
    #         time.sleep(0.1)
    # except KeyboardInterrupt:
    #     pass


    results = {}

    # set up the kinematic chain
    asset = f'{get_assets_dir()}/xela_models/allegro_hand_right.urdf'
    ee_names = {
        'index': 'allegro_hand_hitosashi_finger_finger_0_aftc_base_link',
        'middle': 'allegro_hand_naka_finger_finger_1_aftc_base_link',
        'ring': 'allegro_hand_kusuri_finger_finger_2_aftc_base_link',
        'thumb': 'allegro_hand_oya_finger_3_aftc_base_link',
    }
    config['ee_names'] = ee_names
    config['obj_dof'] = 3

    screwdriver_asset = f'{get_assets_dir()}/screwdriver/screwdriver.urdf'

    chain = pk.build_chain_from_urdf(open(asset).read())
    screwdriver_chain = pk.build_chain_from_urdf(open(screwdriver_asset).read())
    frame_indices = [chain.frame_to_idx[ee_names[finger]] for finger in config['fingers']]  # combined chain
    frame_indices = torch.tensor(frame_indices)
    state2ee_pos = partial(state2ee_pos, fingers=config['fingers'], chain=chain, frame_indices=frame_indices,
                           world_trans=env.world_trans)

    forward_kinematics = partial(chain.forward_kinematics,
                                 frame_indices=frame_indices)  # full_to= _partial_state = partial(full_to_partial_state, fingers=config['fingers'])
    partial_to_full_state = partial(partial_to_full_state, fingers=config['fingers'])
    

    for key in ['compute_recovery_trajectory', 'test_recovery_trajectory', 'viz_states']:
        if key not in config:
            config[key] = False

    inits_noise, noise_noise = [None]*config['num_trials'], [None]*config['num_trials']
    if config['use_saved_noise']:
        if config['T'] > 16:
            inits_noise, noise_noise = torch.load(f'{CCAI_PATH}/examples/saved_noise_long_horizon.pt')
        else:
            inits_noise, noise_noise = torch.load(f'{CCAI_PATH}/examples/saved_noise.pt')
            if len(inits_noise.shape) == 5:
                inits_noise = inits_noise[:, :, 0, :, :]
            if len(noise_noise.shape) == 6:
                noise_noise = noise_noise[:, :, :, 0, :, :]

    # Get datetime
    if config['mode'] == 'hardware':
        import datetime
        now = datetime.datetime.now().strftime("%m.%d.%y:%I:%M:%S")
        now_ = '.' + now
        now = now_
    else:
        now = ''
    
    if config['compute_recovery_trajectory'] or config['test_recovery_trajectory']:
        step_size = 1
        start_ind = config['parity']
    else:
        start_ind = config.get('start_ind', 0)
        step_size = 1
    
    if config['compute_recovery_trajectory'] or config['test_recovery_trajectory']:
        N = 16
        model_dir = config.get('model_dir', None)
        proj_data = pickle.load(open(f'{CCAI_PATH}/{model_dir}/ood_projection/proj_data.pkl', 'rb'))
    elif config['viz_states']:
        model_dir = config.get('model_dir', None)
        proj_data = torch.tensor(np.load(f'{CCAI_PATH}/{model_dir}/ood_states.npy'))

        candidate_ood_likelihoods = np.load(f'{CCAI_PATH}/{model_dir}/candidate_ood_likelihoods.npy')
        train_likelihoods = np.load(f'{CCAI_PATH}/{model_dir}/gen_train_likelihoods_all_states.pkl', allow_pickle=True)
        quantile = np.quantile(train_likelihoods, .4)
        # ood_states = ood_states[(ood_likelihoods < quantile) & (ood_likelihoods > -500)]
        # ood_states = ood_states[(ood_likelihoods < quantile) & (ood_likelihoods > -75) & (ood_likelihoods < -100)]
        # ood_states = ood_states[:, :16]

    num_trials = (config['num_trials']+start_ind) if not (config['compute_recovery_trajectory'] or config['test_recovery_trajectory'] or config['viz_states']) else len(proj_data)
    for i in tqdm(range(start_ind, num_trials, step_size)):
        print(f'\nTrial {i+1}')
    # for i in tqdm([1, 2, 4, 7]):
        if config['mode'] != 'hardware':
            torch.manual_seed(i)
            np.random.seed(i)
        # 8709 11200

        if config['compute_recovery_trajectory'] or config['test_recovery_trajectory'] or config['viz_states']:
            this_pair = proj_data[i]
            if config['compute_recovery_trajectory'] or config['test_recovery_trajectory']:
                initial_likelihood = this_pair['initial_likelihood']
                final_likelihood = this_pair['final_likelihood']

                initial_state = this_pair['initial_state']
            else:
                initial_state = this_pair
                likelihood = candidate_ood_likelihoods[i]
                ood_str = f'{likelihood:.1f}_OOD' if likelihood < quantile else f'{likelihood:.1f}_ID'
                env.frame_fpath = pathlib.Path(f'{CCAI_PATH}/data/experiments/{config["experiment_name"]}{now}/')
                pathlib.Path.mkdir(env.frame_fpath, parents=True, exist_ok=True)
            env.reset(
                dof_pos=torch.cat(
                                    [
                                        initial_state[:8],
                                        torch.tensor([0, 0, 0, 0,]),
                                        initial_state[8:15], 
                                        torch.tensor([0.]) ], dim=0).reshape(1, -1)
            )
            if config['viz_states']:
                env.gym.write_viewer_image_to_file(env.viewer, f'{env.frame_fpath}/{ood_str}_{i}.png')
                continue
            else:
                goal = torch.tensor([0, 0, float(config['goal'])])
        else:
            env.reset()
            goal = torch.tensor([0, 0, float(config['goal'])])
            # goal = goal + 0.025 * torch.randn(1) + 0.2
        for controller in config['controllers'].keys():

            fpath = pathlib.Path(f'{CCAI_PATH}/data/experiments/{config["experiment_name"]}{now}/{controller}/trial_{i + 1}')
            if config['mode'] != 'hardware':
                pathlib.Path.mkdir(fpath, parents=True, exist_ok=True)
            # set up params
            params = config.copy()
            params.pop('controllers')
            params.update(config['controllers'][controller])
            if torch.cuda.device_count() == 1 and torch.cuda.current_device() == 1:
                params['device'] = 'cuda:0'
            params['controller'] = controller
            params['valve_goal'] = goal.to(device=params['device'])
            params['chain'] = chain.to(device=params['device'])
            object_location = torch.tensor([0, 0, 1.205]).to(
                params['device'])  # TODO: confirm if this is the correct location
            params['object_location'] = object_location
            # If params['device'] is cuda:1 but the computer only has 1 gpu, change to cuda:0
            succ = False
            while not succ:
                perturb_this_trial = (np.random.rand() < .1 or params['perturb_action']) and params['perturb_action']

                if config['mode']  == 'hardware':
                    params['perturb_action'] = False
                    perturb_this_trial = False

                if not perturb_this_trial:
                    print('No action perturbation this trial')
                final_distance_to_goal = do_trial(env, params, fpath, sim_env, ros_copy_node,
                                                seed=i, proj_path=None, perturb_this_trial=perturb_this_trial)
                succ = True
                # try:
                #     final_distance_to_goal = do_trial(env, params, fpath, sim_env, ros_copy_node,
                #                                     seed=i, proj_path=this_pair['proj_path'][:, :-1])
                #     succ = True
                # except Exception as e:
                #     print(e)
                #     torch.cuda.empty_cache()
                #     continue
            
            #
            # try:
            #     final_distance_to_goal = do_trial(env, params, fpath, sim_env, ros_copy_node)
            #     # final_distance_to_goal = turn(env, params, fpath)
            #
            #     if controller not in results.keys():
            #         results[controller] = [final_distance_to_goal]
            #     else:
            #         results[controller].append(final_distance_to_goal)
            # except Exception as e:
            #     print(e)
            #     continue
        print(results)

    gym.destroy_viewer(viewer)
    gym.destroy_sim(sim)<|MERGE_RESOLUTION|>--- conflicted
+++ resolved
@@ -26,12 +26,7 @@
 # sys.stdout = open('./examples/logs/recovery_as_contact_search.log', 'w', buffering=1)
 # sys.stdout = open('./examples/logs/extreme_projection_recovery.log', 'w', buffering=1)
 # sys.stdout = open('./examples/logs/allegro_screwdriver_recovery_best_traj_only_15000_training_no_downsample_balance_bugfix_diffusion_split_t_x_samples_ecdf.log', 'w', buffering=1)
-<<<<<<< HEAD
-# sys.stdout = open('./examples/logs/allegro_screwdriver_demo.log', 'w', buffering=1)
-sys.stdout = open('./examples/logs/honda_mtg_2-24-faster-poke_pause.log', 'w', buffering=1)
-=======
 # sys.stdout = open('./examples/logs/alelgro_screwdriver_data_genpi_2.log', 'w', buffering=1)
->>>>>>> a50383bb
 
 import pytorch_volumetric as pv
 import pytorch_kinematics as pk
@@ -489,14 +484,6 @@
 
         # else:
         min_force_dict = None
-<<<<<<< HEAD
-        # if params['mode'] == 'hardware':
-        min_force_dict = {
-            'thumb': .75,
-            'middle': .75,
-            'index': .75,
-        }
-=======
         if params['mode'] == 'hardware':
             min_force_dict = {
                 'thumb': .5,
@@ -509,7 +496,6 @@
                 'middle': .5,
                 'index': .5,
             }
->>>>>>> a50383bb
 
         # min_force_dict = {
         #     'thumb': 0,
@@ -815,11 +801,7 @@
         # generate initial samples with diffusion model
         sim_rollouts = None
         initial_samples_0 = None
-<<<<<<< HEAD
-        new_T = params['T'] if (recover or params['compute_recovery_trajectory']) else params['T_orig']
-=======
         new_T = params['T'] if (recover or params['compute_recovery_trajectory'] or mode in ['index', 'thumb_middle']) else params['T_orig']
->>>>>>> a50383bb
         if trajectory_sampler is not None and params.get('diff_init', True) and initial_samples is None:
 
             sampler = trajectory_sampler if recover else trajectory_sampler_orig
@@ -1007,20 +989,11 @@
                     planner.x = initial_samples[:, k:]
 
             s = time.perf_counter()
-<<<<<<< HEAD
-            if recover:
-                skip_optim = k != 0
-            else:
-                skip_optim = False
-            best_traj, plans = planner.step(state, skip_optim=skip_optim)
-            print(f'Solve time for step {k+1}', time.perf_counter() - s)
-=======
             best_traj, plans = planner.step(state)
             e = time.perf_counter()
             print(f'Solve time for step {k+1}', e - s)
             planning_times.append(e - s)
             print(f'Avg planning time: {np.mean(planning_times)}')
->>>>>>> a50383bb
 
             planned_trajectories.append(plans)
             optimizer_paths.append(copy.deepcopy(planner.path))
@@ -2175,22 +2148,13 @@
 
 if __name__ == "__main__":
     # get config
-<<<<<<< HEAD
-    # config = yaml.safe_load(pathlib.Path(f'{CCAI_PATH}/examples/config/{sys.argv[1]}.yaml').read_text())
-    # config = yaml.safe_load(pathlib.Path(f'{CCAI_PATH}/examples/config/allegro_screwdriver_csvto_OOD_ID_orig_likelihood.yaml').read_text())
-=======
     config = yaml.safe_load(pathlib.Path(f'{CCAI_PATH}/examples/config/{sys.argv[1]}.yaml').read_text())
     # config = yaml.safe_load(pathlib.Path(f'{CCAI_PATH}/examples/config/allegro_screwdriver_csvto_only.yaml').read_text())
->>>>>>> a50383bb
     # config = yaml.safe_load(pathlib.Path(f'{CCAI_PATH}/examples/config/allegro_screwdriver_csvto_OOD_ID_perturbed_data_gen.yaml').read_text())
     # config = yaml.safe_load(pathlib.Path(f'{CCAI_PATH}/examples/config/allegro_screwdriver_csvto_OOD_ID_orig_likelihood.yaml').read_text())
     # config = yaml.safe_load(pathlib.Path(f'{CCAI_PATH}/examples/config/allegro_screwdriver_csvto_OOD_ID_live_recovery_shortcut_0.yaml').read_text())
     # config = yaml.safe_load(pathlib.Path(f'{CCAI_PATH}/examples/config/allegro_screwdriver_csvto_diff_demo.yaml').read_text())
-<<<<<<< HEAD
-    config = yaml.safe_load(pathlib.Path(f'{CCAI_PATH}/examples/config/allegro_screwdriver_csvto_OOD_ID_live_recovery_shortcut_hardware.yaml').read_text())
-=======
     # config = yaml.safe_load(pathlib.Path(f'{CCAI_PATH}/examples/config/allegro_screwdriver_csvto_OOD_ID_live_recovery_shortcut_hardware.yaml').read_text())
->>>>>>> a50383bb
 
     from tqdm import tqdm
 

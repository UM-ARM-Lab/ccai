--- conflicted
+++ resolved
@@ -1,20 +1,12 @@
 ---
 T: 12
 receding_horizon: False
-<<<<<<< HEAD
 num_steps: 15
 num_turns: 4
 num_trials: 10
 visualize: False
 experiment_name: 'allegro_screwdriver_projected_diffusion_init'
 # experiment_name: 'allegro_screwdriver_new_data_collection_5'
-=======
-num_steps: 12
-num_turns: 3
-num_trials: 80
-visualize: True
-experiment_name: 'allegro_high_force_data_0'
->>>>>>> 4dacca71
 mode: 'simulation'  # choose from 'simulation', 'hardware', 'hardware_copy'
 # fingers: ['index', 'thumb']
 fingers: ['index', 'middle', 'thumb']
@@ -26,7 +18,6 @@
 visualize_plan: False
 optimize_force: True
 exclude_index: False
-<<<<<<< HEAD
 projected: True
 rollout_in_sim: False
 model_path: 'data/training/allegro_screwdriver/allegro_test_new_data_augment_angle_diffusion/allegro_screwdriver_diffusion.pt'
@@ -46,192 +37,4 @@
     resample_temperature: 0.1
     penalty: 1000000
     collision_checking: False
-    joint_friction: 0.0
-=======
-randomize_screwdriver_start: True
-controllers:
-    csvgd:
-        N: 16
-        alpha_J: 5.0e-3
-        alpha_C: 1
-        step_size: 0.1
-        momentum: 0.
-        device: 'cuda:0'
-        online_iters: 50
-        warmup_iters: 300
-        resample_steps: 16
-        resample_sigma: 0.01
-        resample_temperature: 0.1
-        penalty: 1000000
-        collision_checking: False
-        joint_friction: 0.0
-        obj_gravity: True
-
-#  csvgd_fixed_contact:
-#    # N: 16
-#    N: 16
-#    alpha_J: 5.0e-3
-#    alpha_C: 1
-#    step_size: 0.1
-#    momentum: 0.
-#    device: 'cuda:0'
-#    online_iters: 25
-#    warmup_iters: 100
-#    resample_steps: 16
-#    resample_sigma: 0.01
-#    resample_temperature: 0.1
-#    penalty: 1000000
-#    collision_checking: False
-#    joint_friction: 0.0
-#  csvgd_fixed_contact_diffusion:
-#    # N: 16
-#    N: 16
-#    alpha_J: 5.0e-3
-#    alpha_C: 1
-#    step_size: 0.1
-#    momentum: 0.
-#    device: 'cuda:0'
-#    online_iters: 25
-#    warmup_iters: 100
-#    resample_steps: 16
-#    resample_sigma: 0.01
-#    resample_temperature: 0.1
-#    penalty: 1000000
-#    collision_checking: False
-#    joint_friction: 0.0
-#    model_path: 'data/training/allegro_screwdriver/allegro_upweight_angle_augment_diffusion/allegro_screwdriver_diffusion_w_classifier.pt'
-#  csvgd_fixed_contact_diffusion_no_opt:
-#    # N: 16
-#    N: 16
-#    alpha_J: 5.0e-3
-#    alpha_C: 1
-#    step_size: 0.1
-#    momentum: 0.
-#    device: 'cuda:0'
-#    online_iters: 0
-#    warmup_iters: 0
-#    resample_steps: 16
-#    resample_sigma: 0.01
-#    resample_temperature: 0.1
-#    penalty: 1000000
-#    collision_checking: False
-#    joint_friction: 0.0
-#    model_path: 'data/training/allegro_screwdriver/allegro_upweight_angle_augment_diffusion/allegro_screwdriver_diffusion_w_classifier.pt'
-#   csvgd_var_contact_diffusion0:
-#       # N: 16
-#       N: 16
-#       alpha_J: 5.0e-3
-#       alpha_C: 1
-#       step_size: 0.1
-#       momentum: 0.
-#       device: 'cuda:0'
-#       online_iters: 25
-#       warmup_iters: 100
-#       resample_steps: 16
-#       resample_sigma: 0.01
-#       resample_temperature: 0.1
-#       penalty: 1000000
-#       collision_checking: False
-#       joint_friction: 0.0
-#       model_path: 'data/training/allegro_screwdriver/allegro_upweight_angle_augment_diffusion/allegro_screwdriver_diffusion_w_classifier.pt'
-#       diffusion_resample: False
-#       sample_contact: True
-#       prior_enum: 0
-#   csvgd_var_contact_diffusion1:
-#       # N: 16
-#       N: 16
-#       alpha_J: 5.0e-3
-#       alpha_C: 1
-#       step_size: 0.1
-#       momentum: 0.
-#       device: 'cuda:0'
-#       online_iters: 25
-#       warmup_iters: 100
-#       resample_steps: 16
-#       resample_sigma: 0.01
-#       resample_temperature: 0.1
-#       penalty: 1000000
-#       collision_checking: False
-#       joint_friction: 0.0
-#       model_path: 'data/training/allegro_screwdriver/allegro_upweight_angle_augment_diffusion/allegro_screwdriver_diffusion_w_classifier.pt'
-#       diffusion_resample: False
-#       sample_contact: True
-#       prior_enum: 1
-#   csvgd_var_contact_diffusion2:
-#       # N: 16
-#       N: 16
-#       alpha_J: 5.0e-3
-#       alpha_C: 1
-#       step_size: 0.1
-#       momentum: 0.
-#       device: 'cuda:0'
-#       online_iters: 25
-#       warmup_iters: 100
-#       resample_steps: 16
-#       resample_sigma: 0.01
-#       resample_temperature: 0.1
-#       penalty: 1000000
-#       collision_checking: False
-#       joint_friction: 0.0
-#       model_path: 'data/training/allegro_screwdriver/allegro_upweight_angle_augment_diffusion/allegro_screwdriver_diffusion_w_classifier.pt'
-#       diffusion_resample: False
-#       sample_contact: True
-#       prior_enum: 2
-# csvgd_var_contact_diffusion_no_opt:
-#      # N: 16
-#      N: 16
-#      alpha_J: 5.0e-3
-#      alpha_C: 1
-#      step_size: 0.1
-#      momentum: 0.
-#      device: 'cuda:0'
-#      online_iters: 0
-#      warmup_iters: 0
-#      resample_steps: 16
-#      resample_sigma: 0.01
-#      resample_temperature: 0.1
-#      penalty: 1000000
-#      collision_checking: False
-#      joint_friction: 0.0
-#      model_path: 'data/training/allegro_screwdriver/allegro_upweight_angle_augment_diffusion/allegro_screwdriver_diffusion_w_classifier.pt'
-#      diffusion_resample: False
-#      sample_contact: True
-#  csvgd_var_contact_diffusion_resample:
-#    # N: 16
-#    N: 16
-#    alpha_J: 5.0e-3
-#    alpha_C: 1
-#    step_size: 0.1
-#    momentum: 0.
-#    device: 'cuda:0'
-#    online_iters: 25
-#    warmup_iters: 25
-#    resample_steps: 16
-#    resample_sigma: 0.01
-#    resample_temperature: 0.1
-#    penalty: 1000000
-#    collision_checking: False
-#    joint_friction: 0.0
-#    model_path: 'data/training/allegro_screwdriver/allegro_test_new_data_dropout_diffusion/allegro_screwdriver_diffusion.pt'
-#    diffusion_resample: True
-#    sample_contact: True
-#  csvgd_var_contact_diffusion_no_opt_resample:
-#    # N: 16
-#    N: 16
-#    alpha_J: 5.0e-3
-#    alpha_C: 1
-#    step_size: 0.1
-#    momentum: 0.
-#    device: 'cuda:0'
-#    online_iters: 0
-#    warmup_iters: 0
-#    resample_steps: 16
-#    resample_sigma: 0.01
-#    resample_temperature: 0.1
-#    penalty: 1000000
-#    collision_checking: False
-#    joint_friction: 0.0
-#    model_path: 'data/training/allegro_screwdriver/allegro_test_new_data_diffusion/allegro_screwdriver_diffusion.pt'
-#    diffusion_resample: True
-#    sample_contact: True
->>>>>>> 4dacca71
+    joint_friction: 0.0
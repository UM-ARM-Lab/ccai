--- conflicted
+++ resolved
@@ -2,17 +2,10 @@
 T: 15
 receding_horizon: False
 num_steps: 15
-<<<<<<< HEAD
-num_turns: 1
-num_trials: 10
-visualize: True
-experiment_name: 'allegro_screwdriver_test_ipopt_2'
-=======
 num_turns: 4
 num_trials: 100
 visualize: True
 experiment_name: 'allegro_screwdriver_new_data_collection_5'
->>>>>>> 92d2a6ad
 mode: 'simulation'  # choose from 'simulation', 'hardware', 'hardware_copy'
 # fingers: ['index', 'thumb']
 fingers: ['index', 'middle', 'thumb']
@@ -26,32 +19,17 @@
 controllers:
   csvgd:
     # N: 16
-<<<<<<< HEAD
-    N: 8
-=======
     N: 16
->>>>>>> 92d2a6ad
     alpha_J: 5.0e-3
     alpha_C: 1
     step_size: 0.1
-    momentum: 0.0
+    momentum: 0.
     device: 'cuda:0'
-<<<<<<< HEAD
-    online_iters: 0
-    warmup_iters: 1000
-=======
     online_iters: 25
     warmup_iters: 100
->>>>>>> 92d2a6ad
     resample_steps: 16
     resample_sigma: 0.01
     resample_temperature: 0.1
     penalty: 1000000
     collision_checking: False
-    joint_friction: 0.0
-  ipopt:
-    device: 'cpu'
-    online_iters: 0
-    warmup_iters: 1000
-    collision_checking: False
     joint_friction: 0.0
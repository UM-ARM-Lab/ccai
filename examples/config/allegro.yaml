---
T: 12
receding_horizon: True
<<<<<<< HEAD
num_steps: 40
=======
num_steps: 16
>>>>>>> 67db1f68
num_trials: 20
visualize: False
experiment_name: 'allegro_test'
controllers:
  csvgd:
<<<<<<< HEAD
    # N: 16
    N: 2
    alpha_J: 5.0e-3
=======
    N: 8
    alpha_J: 1.0e-2
>>>>>>> 67db1f68
    alpha_C: 1
    step_size: 0.1
    momentum: 0.
    device: 'cuda:0'
    online_iters: 10
    warmup_iters: 100
<<<<<<< HEAD
    # warmup_iters: 10
    resample_steps: 20
=======
    resample_steps: 5
>>>>>>> 67db1f68
    resample_sigma: 0.01
    resample_temperature: 0.1
    penalty: 1000
#  ipopt:
#    device: 'cpu'
#    online_iters: 10
#    warmup_iters: 100
#  mppi_1000:
#    N: 1000
#    lambda: 1.0e-4
#    sigma: 0.2
#    device: 'cuda:0'
#    penalty: 1000
#    online_iters: 25
#    warmup_iters: 250
##  svgd_1000:
##    M: 8
##    N: 128
##    step_size: 0.05
##    sigma: 0.25
##    lambda: 1.0e-4
##    use_grad: False
##    penalty: 1000
##    online_iters: 25
##    warmup_iters: 250
##    device: 'cuda:0'
#  mppi_100:
#    N: 1000
#    lambda: 1.0e-4
#    sigma: 0.2
#    device: 'cuda:0'
#    penalty: 100
#    online_iters: 25
#    warmup_iters: 250
#  svgd_100:
#    M: 8
#    N: 128
#    step_size: 0.1
#    sigma: 0.25
#    lambda: 1.0e-4
#    use_grad: False
#    penalty: 100
#    online_iters: 25
#    warmup_iters: 250
#    device: 'cuda:0'
#  svgd_grad_100:
#    M: 8
#    N: 128
#    step_size: 0.025
#    sigma: 0.25
#    lambda: 100
#    use_grad: True
#    penalty: 100
#    online_iters: 10
#    warmup_iters: 100
#    device: 'cuda:0'
#  svgd_grad_1000:
#    M: 8
#    N: 128
#    step_size: 0.025
#    sigma: 0.25
#    lambda: 100
#    use_grad: True
#    penalty: 1000
#    online_iters: 10
#    warmup_iters: 100
#    device: 'cuda:0'<|MERGE_RESOLUTION|>--- conflicted
+++ resolved
@@ -1,36 +1,23 @@
 ---
 T: 12
 receding_horizon: True
-<<<<<<< HEAD
 num_steps: 40
-=======
-num_steps: 16
->>>>>>> 67db1f68
 num_trials: 20
 visualize: False
 experiment_name: 'allegro_test'
 controllers:
   csvgd:
-<<<<<<< HEAD
     # N: 16
     N: 2
     alpha_J: 5.0e-3
-=======
-    N: 8
-    alpha_J: 1.0e-2
->>>>>>> 67db1f68
     alpha_C: 1
     step_size: 0.1
     momentum: 0.
     device: 'cuda:0'
     online_iters: 10
     warmup_iters: 100
-<<<<<<< HEAD
     # warmup_iters: 10
     resample_steps: 20
-=======
-    resample_steps: 5
->>>>>>> 67db1f68
     resample_sigma: 0.01
     resample_temperature: 0.1
     penalty: 1000

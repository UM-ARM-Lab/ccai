import numpy as np
from isaacgym.torch_utils import quat_apply
from isaac_victor_envs.tasks.allegro import AllegroValveTurningEnv, orientation_error, quat_change_convention
from isaac_victor_envs.utils import get_assets_dir

import torch
import time
import yaml
import pathlib
from functools import partial
from functorch import vmap, jacrev, hessian, jacfwd

from ccai.constrained_svgd_trajopt import ConstrainedSteinTrajOpt
from ccai.kernels import rbf_kernel, structured_rbf_kernel

from ccai.problem import ConstrainedSVGDProblem, UnconstrainedPenaltyProblem, IpoptProblem
from ccai.mpc.csvgd import Constrained_SVGD_MPC
from ccai.mpc.mppi import MPPI
from ccai.mpc.svgd import SVMPC
from ccai.mpc.ipopt import IpoptMPC
import time
import pytorch_kinematics as pk
import pytorch_kinematics.transforms as tf

from pytorch_volumetric import RobotSDF, RobotScene, MeshSDF

CCAI_PATH = pathlib.Path(__file__).resolve().parents[1]

# asset = f'{get_assets_dir()}/victor/allegro.urdf'
# index_ee_name = 'index_ee'
# thumb_ee_name = 'thumb_ee'
asset = f'{get_assets_dir()}/xela_models/urdf/allegro_hand_right.urdf'
# thumb_ee_name = 'allegro_hand_oya_finger_link_15'
# index_ee_name = 'allegro_hand_hitosashi_finger_finger_link_3'
index_ee_name = 'allegro_hand_hitosashi_finger_finger_0_aftc_base_link'
thumb_ee_name = 'allegro_hand_oya_finger_3_aftc_base_link'

# combined chain
chain = pk.build_chain_from_urdf(open(asset).read())
index_ee_link = chain.frame_to_idx[index_ee_name]
thumb_ee_link = chain.frame_to_idx[thumb_ee_name]
# for joint in chain.get_joints():
#    print(joint.name)
# exit(0)
valve_location = torch.tensor([0.85, 0.70, 1.405]).to('cuda:0')
# instantiate environment
env = AllegroValveTurningEnv(1, control_mode='joint_impedance', use_cartesian_controller=False,
                             viewer=True, steps_per_action=60)
world_trans = env.world_trans


def partial_to_full_state(partial):
    """
    :params partial: B x 8 joint configurations for index and thumb
    :return full: B x 16 joint configuration for full hand

    # assume that default is zeros, but could change
    """
    index, thumb = torch.chunk(partial, chunks=2, dim=-1)
    full = torch.cat((
        index,
        torch.zeros_like(index),
        torch.zeros_like(index),
        thumb
    ), dim=-1)
    return full


class AllegroValveProblem(ConstrainedSVGDProblem):

    def __init__(self, start, goal, T, chain, valve_location, finger_name, initial_valve_angle=0, device='cuda:0'):
        """
        valve location: the root location of the valve
        initial_valve_angle: it is designed for continuously turning the valve. For each turn, 
        the valve might not be exactly at 0 degree, we need to subtract that out. 
        If we only care about one turn, we can leave it to 0
        """
        super().__init__(start, goal, T, device)
        self.dz = 4
        self.dh = self.dz * T
        self.dg = 4 * T  # + 2
        self.dx = 9
        self.du = 0
        self.dt = 0.1
        self.T = T
        self.start = start
        self.goal = goal
        self.K = rbf_kernel
        # self.K = structured_rbf_kernel

        self.finger_name = finger_name
        self.valve_location = valve_location
        self.initial_valve_angle = initial_valve_angle

        self.chain = chain
        self.grad_kernel = jacrev(rbf_kernel, argnums=0)
        self.alpha = 10

        self._equality_constraints = JointConstraint(
            partial(get_joint_constraint, chain=self.chain, constraint_function=finger_tip_equality_constraints,
                    initial_valve_angle=initial_valve_angle)
        )

        self._inequality_constraints = JointConstraint(
            partial(get_joint_constraint, chain=self.chain, constraint_function=finger_tip_inequality_constraint,
                    initial_valve_angle=initial_valve_angle)
        )

        self._goal_cost = JointConstraint(
            partial(joint_terminal_constraint, goal=self.goal)
        )
        # for nvidia hand
        # index_x_max = torch.tensor([0.558488888889, 1.727825, 1.727825, 1.727825])
        # index_x_min = torch.tensor([-0.558488888889, -0.279244444444, -0.279244444444, -0.279244444444])
        # thumb_x_max = torch.tensor([1.57075, 1.15188333333, 1.727825, 1.76273055556])
        # thumb_x_min = torch.tensor([0.279244444444, -0.331602777778, -0.279244444444, -0.279244444444])
        # for honda hand
        index_x_max = torch.tensor([0.47, 1.6099999999, 1.7089999, 1.61799999])
        index_x_min = torch.tensor([-0.47, -0.195999999999, -0.174000000, -0.227])
        thumb_x_max = torch.tensor([1.396, 1.1629999999999, 1.644, 1.71899999])
        thumb_x_min = torch.tensor([0.26, -0.1049999999, -0.1889999999, -0.162])

        valve_x_max = torch.tensor([10.0 * np.pi])
        valve_x_min = torch.tensor([-10.0 * np.pi])
        self.x_max = torch.cat((index_x_max, thumb_x_max, valve_x_max))
        self.x_min = torch.cat((index_x_min, thumb_x_min, valve_x_min))

        self.dynamics_constraint = vmap(self._dynamics_constraint)
        self.grad_dynamics_constraint = vmap(jacrev(self._dynamics_constraint))
        self.hess_dynamics_constraint = vmap(hessian(self._dynamics_constraint))

        self.cost = vmap(partial(cost, start=self.start))
        self.grad_cost = vmap(jacrev(partial(cost, start=self.start)))
        self.hess_cost = vmap(hessian(partial(cost, start=self.start)))

    def dynamics(self, x, u):
        N = x.shape[0]
        x_finger_prime = x[:, :-1] + self.dt * u
        x_full = partial_to_full_state(x_finger_prime)
        frame_indices = torch.tensor([index_ee_link, thumb_ee_link])
        # assume valve turns with the index finger
        m_prime = self.chain.forward_kinematics(x_full, frame_indices=frame_indices)[index_ee_name]
        m_prime = world_trans.compose(m_prime).get_matrix()
        p_prime, mat_prime = m_prime[:, :3, 3], m_prime[:, :3, :3]

        p_prime_vec = p_prime - self.valve_location
        theta = torch.atan2(p_prime_vec[:, 0], p_prime_vec[:, 2])

        # TODO: Update the dynamics
        return torch.cat((x_finger_prime, theta.unsqueeze(-1)), dim=-1)

    def _dynamics_constraint(self, trajectory):
        x = trajectory[:, :self.dx]
        u = trajectory[:, self.dx:]
        breakpoint()
        current_x = torch.cat((self.start.reshape(1, self.dx), x[:-1]), dim=0)
        next_x = x
        pred_next_x = self.dynamics(current_x, u)
        return torch.reshape(pred_next_x - next_x, (-1,))

    def _objective(self, x):
        x = x[:, :, :self.dx]
        N = x.shape[0]
        goal_g, goal_grad_g, goal_hess_g = self._goal_cost.eval(x.reshape(-1, self.dx))
        # goal_grad_g_extended = torch.zeros(N, self.T, self.dx, device=self.device)
        # goal_hess_g_extended = torch.zeros(N, self.T, self.dx, self.T, self.dx, device=self.device)
        # goal_grad_g_extended[:, -1, :] = goal_grad_g.reshape(N, -1)
        # goal_hess_g_extended[:, -1, :, -1, :] = goal_hess_g.reshape(N, self.dx, self.dx)
        # J, grad_J, hess_J = self.cost(x)
        J, grad_J, hess_J = self.cost(x), self.grad_cost(x), self.hess_cost(x)

        if goal_grad_g is not None:
            with torch.no_grad():
                goal_grad_g_extended = goal_grad_g.reshape(N, self.T, self.dx)
                goal_hess_g_extended = goal_hess_g.reshape(N, self.T, self.dx, self.dx).permute(0, 2, 3, 1)
                goal_hess_g_extended = torch.diag_embed(goal_hess_g_extended).permute(0, 3, 1, 4, 2)
                # add greater weight to final
                goal_grad_g_extended[:, -1] *= 10
                goal_hess_g_extended[:, -1, :, -1] *= 10

                J = J.reshape(-1) + goal_g.reshape(N, self.T).sum(dim=1)
                grad_J = grad_J.reshape(N, self.T, -1) + goal_grad_g_extended
                hess_J = hess_J.reshape(N, self.T, self.dx, self.T, self.dx) + goal_hess_g_extended

        N = x.shape[0]
        return (self.alpha * J.reshape(N),
                self.alpha * grad_J.reshape(N, -1),
                self.alpha * hess_J.reshape(N, self.T * self.dx, self.T * self.dx))

    def _con_eq(self, x, compute_grads=True):
        x = x[:, :, :self.dx]
        N = x.shape[0]
        theta = x[:, :, -1]
        g, grad_g, hess_g = self._equality_constraints.eval(x.reshape(-1, self.dx), compute_grads)
        # term_g, term_grad_g, term_hess_g = self._terminal_constraints.eval(x[:, -1])

        g = g.reshape(N, -1)
        # combine terminal constraint with running constraints
        # g = torch.cat((g, term_g), dim=1)

        N = x.shape[0]
        if not compute_grads:
            return g, None, None
            # Expand gradient to include time dimensions

        grad_g = grad_g.reshape(N, self.T, -1, self.dx).permute(0, 2, 3, 1)
        grad_g = torch.diag_embed(grad_g)  # (N, n_constraints, dx + du, T, T)
        grad_g = grad_g.permute(0, 3, 1, 4, 2).reshape(N, -1, self.T * (self.dx))

        # Now do hessian
        hess_g = hess_g.reshape(N, self.T, -1, self.dx, self.dx).permute(0, 2, 3, 4, 1)
        hess_g = torch.diag_embed(torch.diag_embed(hess_g))  # (N, n_constraints, dx + du, dx + du, T, T, T)
        hess_g = hess_g.permute(0, 4, 1, 5, 2, 6, 3).reshape(N, -1,
                                                             self.T * (self.dx),
                                                             self.T * (self.dx))

        return g, grad_g, hess_g

    def _con_ineq(self, x, compute_grads=True):
        x = x[:, :, :self.dx]
        N = x.shape[0]
        h, grad_h, hess_h = self._inequality_constraints.eval(x.reshape(-1, self.dx), compute_grads)

        h = h.reshape(N, -1)
        N = x.shape[0]
        if not compute_grads:
            return h, None, None
            # Expand gradient to include time dimensions

        grad_h = grad_h.reshape(N, self.T, -1, self.dx).permute(0, 2, 3, 1)
        grad_h = torch.diag_embed(grad_h)  # (N, n_constraints, dx + du, T, T)
        grad_h = grad_h.permute(0, 3, 1, 4, 2).reshape(N, -1, self.T * (self.dx))

        # Now do hessian
        hess_h = hess_h.reshape(N, self.T, -1, self.dx, self.dx).permute(0, 2, 3, 4, 1)
        hess_h = torch.diag_embed(torch.diag_embed(hess_h))  # (N, n_constraints, dx + du, dx + du, T, T, T)
        hess_h = hess_h.permute(0, 4, 1, 5, 2, 6, 3).reshape(N, -1,
                                                             self.T * (self.dx),
                                                             self.T * (self.dx))

        return h, grad_h, hess_h

    def eval(self, augmented_trajectory):
        N = augmented_trajectory.shape[0]
        augmented_trajectory = augmented_trajectory.clone().reshape(N, self.T, -1)
        x = augmented_trajectory[:, :, :self.dx + self.du]

        J, grad_J, hess_J = self._objective(x)
        hess_J = hess_J + 0.1 * torch.eye(self.T * (self.dx + self.du), device=self.device).unsqueeze(0)
        hess_J = None
        grad_J = torch.cat((grad_J.reshape(N, self.T, -1),
                            torch.zeros(N, self.T, self.dz, device=x.device)), dim=2).reshape(N, -1)

        Xk = x.reshape(N, self.T, -1)
        K = self.K(Xk, Xk, None)  # hess_J.mean(dim=0))
        grad_K = -self.grad_kernel(Xk, Xk, None)  # @hess_J.mean(dim=0))
        grad_K = grad_K.reshape(N, N, N, self.T * (self.dx + self.du))
        grad_K = torch.einsum('nmmi->nmi', grad_K)
        grad_K = torch.cat((grad_K.reshape(N, N, self.T, self.dx + self.du),
                            torch.zeros(N, N, self.T, self.dz, device=x.device)), dim=-1)
        grad_K = grad_K.reshape(N, N, -1)
        G, dG, hessG = self.combined_constraints(augmented_trajectory)

        if hess_J is not None:
            hess_J_ext = torch.zeros(N, self.T, self.dx + self.du + self.dz, self.T, self.dx + self.du + self.dz,
                                     device=x.device)
            hess_J_ext[:, :, :self.dx + self.du, :, :self.dx + self.du] = hess_J.reshape(N, self.T, self.dx + self.du,
                                                                                         self.T, self.dx + self.du)
            hess_J = hess_J_ext.reshape(N, self.T * (self.dx + self.du + self.dz),
                                        self.T * (self.dx + self.du + self.dz))

        print(G.abs().max(), G.abs().mean(), J.mean())
        return grad_J.detach(), hess_J, K.detach(), grad_K.detach(), G.detach(), dG.detach(), hessG.detach()

    def update(self, start, goal=None, T=None):
        self.start = start

        # update functions that require start
        self.cost = vmap(partial(cost, start=self.start))
        self.grad_cost = vmap(jacrev(partial(cost, start=self.start)))
        self.hess_cost = vmap(hessian(partial(cost, start=self.start)))

        # want the offset between the current angle and the angle according to end effectors
        # we will use position of index fingertip
        fk_dict = chain.forward_kinematics(partial_to_full_state(self.start[:8]),
                                           frame_indices=torch.tensor([index_ee_link]))

        points_finger_frame = torch.tensor([0.005, 0.005, 0.0], device=self.start.device).unsqueeze(0)
        p = world_trans.compose(fk_dict[index_ee_name]).transform_points(points_finger_frame).reshape(
            -1) - valve_location
        if torch.sqrt(p[0] ** 2 + p[2] ** 2) < 0.05:
            # we are probably close enough to valve to have begun rask
            geometric_theta = torch.atan2(p[0], p[2])
            actual_theta = self.start[-1]
            theta_offset = geometric_theta - actual_theta

        else:
            theta_offset = 0
        self._equality_constraints = JointConstraint(
            partial(get_joint_constraint, chain=self.chain, constraint_function=finger_tip_equality_constraints)
        )

        self._inequality_constraints = JointConstraint(
            partial(get_joint_constraint, chain=self.chain, constraint_function=finger_tip_inequality_constraint)
        )

        if goal is not None:
            self.goal = goal

            self._terminal_constraints = JointConstraint(
                self.chain, partial(joint_terminal_constraint, goal=self.goal, initial_valve_angle=theta_offset)
            )

        if T is not None:
            self.T = T
            self.dh = self.dz * T
            self.dg = 2 * T

    def get_initial_xu(self, N):

        u = torch.randn(N, self.T, 8, device=self.device)
        x = [self.start.reshape(1, self.dx).repeat(N, 1)]
        for t in range(self.T):
            x.append(self.dynamics(x[-1], u[:, t]))

        # particles = torch.cumsum(particles, dim=1) + self.start.reshape(1, 1, self.dx)
        x = torch.stack(x[1:], dim=1)
        xu = torch.cat((x, u), dim=2)
        return x


def cost(x, start):
    x = torch.cat((start.reshape(1, 9), x[:, :9]), dim=0)[:, :8]
    weight = torch.tensor([
        0.2, 0.3, 0.4, 0.5, 0.2, 0.3, 0.4, 0.5], device=x.device, dtype=torch.float32)
    weight = 1.0 / weight
    diff = x[1:] - x[:-1]
    weighted_diff = diff.reshape(-1, 1, 8) @ torch.diag(weight).unsqueeze(0) @ diff.reshape(-1, 8, 1)
    return torch.sum(weighted_diff)


class JointConstraint:

    def __init__(self, joint_constraint_function):
        self._fn = joint_constraint_function
        self.joint_constraint_fn = vmap(joint_constraint_function)

        self._grad_fn = jacrev(joint_constraint_function, argnums=0)

        self.grad_constraint = vmap(self._grad_g)
        self.hess_constraint = vmap(jacfwd(self._grad_g, argnums=0))

        self._J, self._H, self._dH = None, None, None

    def _grad_g(self, q):
        dq = self._grad_fn(q)
        return dq

    def eval(self, q, compute_grads=True):
        """
        :param q: torch.Tensor of shape (N, 7) containing set of robot joint config
        :return g: constraint values
        :return Dg: constraint gradient
        :return DDg: constraint hessian
        """
        T = q.shape[0]
        constraints = self.joint_constraint_fn(q)
        if not compute_grads:
            return constraints, None, None
        dq = self.grad_constraint(q)
        ddq = self.hess_constraint(q)

        return constraints, dq, ddq

    def reset(self):
        self._J, self._h, self._dH = None, None, None


def joint_terminal_constraint(q, goal, initial_valve_angle=0):
    """

    :param p:
    :param mat:
    :return:
    """
<<<<<<< HEAD
    return 5 * torch.sum(((q[-1] - initial_valve_angle) - goal.reshape(1))**2).reshape(-1)
=======
    return torch.sum(((q[-1] - initial_valve_angle) - goal.reshape(1)) ** 2).reshape(-1)
>>>>>>> cf866c75


def get_joint_constraint(q, chain, constraint_function, initial_valve_angle=0):
    """

    :param q: torch.Tensor (N, DoF) joint positions
    :param chain: pytorch kinematics chain

    :return constraints: torch.Tensor(N, 1) contsraints as specified above

    """
    valve_offset_for_index = -np.pi / 2.0
    valve_offset_for_thumb = np.pi / 2.0  # * 0.99
    theta = q[-1]
    index_q = q[:4]
    thumb_q = q[4:]
    finger_qs = [index_q, thumb_q]
    finger_names = [index_ee_name, thumb_ee_name]
    radii = [0.040, 0.038]
    constraint_list = []
    frame_indices = torch.tensor([index_ee_link, thumb_ee_link])
    fk_dict = chain.forward_kinematics(partial_to_full_state(q[:8]), frame_indices=frame_indices)

    for finger_q, finger_name, r in zip(finger_qs, finger_names, radii):
        m = world_trans.compose(fk_dict[finger_name])
        points_finger_frame = torch.tensor([0.00, 0.03, 0.00], device=q.device).unsqueeze(0)
        normals_finger_tip_frame = torch.tensor([0.0, 0.0, 1.0], device=q.device).unsqueeze(0)
        normals_finger_tip_frame = normals_finger_tip_frame / torch.norm(normals_finger_tip_frame, dim=1, keepdim=True)
        p = m.transform_points(points_finger_frame).reshape(-1)
        normals_world_frame = m.transform_normals(normals_finger_tip_frame).reshape(3)

        # index_best_traj_ee = index_best_traj_ee.transform_points(points_finger_frame).squeeze(1)
        # thumb_best_traj_ee = thumb_best_traj_ee.transform_points(points_finger_frame).squeeze(1)
        if finger_name == finger_names[0]:
            # for thumb, it is tracking a differnet theta angles, which has an offset.
            # NOTE: make leads to bug if we want to use the original theta
            constraint_list.append(constraint_function(p, theta - initial_valve_angle - valve_offset_for_index,
                                                       normals_world_frame, r))
        elif finger_name == finger_names[1]:
            constraint_list.append(constraint_function(p, theta - initial_valve_angle - valve_offset_for_thumb,
                                                       normals_world_frame, r))
    return torch.cat(constraint_list, dim=0)


def finger_tip_equality_constraints(p, theta, normal, r):
    """
    sub function called in the joint_constraint function. It takes in the end effector of a single 
    finger and output the equality constraint. 
    : params p: finger tip position
    : params theta: the desired valve angle we needs to track. Note that it is different for different fingers.
    """
<<<<<<< HEAD
    # we use theta to compute desired finger x,z positions
    r = 0.0275
    x_pos = torch.sin(theta) * r + valve_location[0]
    z_pos = torch.cos(theta) * r + valve_location[2]
=======
    # normals should align correctly (this is probably impossible, later we can make it an inequality constraint with a cone)
    # print(normals.dtype, desired_normal.dtype)
    # dot product should be 1
    # normal_difference = torch.sum(desired_normal * normals)#torch.zeros_like(theta)#torch.sum(desired_normal * normals)
    # dot product should be equal to 1
    # we use theta to compute desired finger x,z positions
    # r = 0.045
    x_pos = torch.sin(theta) * r + valve_location[0]
    z_pos = torch.cos(theta) * r + valve_location[2]

>>>>>>> cf866c75
    return torch.cat((
        p[0] - x_pos.reshape(-1),
        p[2] - z_pos.reshape(-1))
    )

<<<<<<< HEAD
def finger_tip_inequality_constraint(p, theta):
    constraint_y_1 = -(valve_location[1] - p[1]) + 0.005
    constraint_y_2 = (valve_location[1] - p[1]) - 0.095
=======

def finger_tip_inequality_constraint(p, theta, normal, *args, **kwargs):
    # we don't care normal has components aligned with the y axis, so we remove y and normalize (if [0 1 0] could have issues)
    # normal = normal / (1.0 - normal[1] ** 2)**0.5
    normal_alignment = torch.sin(theta) * normal[0] + torch.cos(theta) * normal[2]
    constraint_y_1 = -(valve_location[1] - p[1]) + 0.02
    constraint_y_2 = (valve_location[1] - p[1]) - 0.065
    # constraint_normal = 0.25 + normal_alignment
>>>>>>> cf866c75
    return torch.cat((constraint_y_1.reshape(-1), constraint_y_2.reshape(-1)), dim=0)
    return torch.cat((constraint_y_1.reshape(-1), constraint_y_2.reshape(-1),
                      constraint_normal.reshape(-1)), dim=0)


def do_trial(env, params, fpath):
    "only turn the valve once"
    state = env.get_state()
    if params['visualize']:
        env.frame_fpath = fpath
        env.frame_id = 0
    else:
        env.frame_fpath = None
        env.frame_id = None

    # ee_pos, ee_ori = state['ee_pos'], state['ee_ori']
    # start = torch.cat((ee_pos, ee_ori), dim=-1).reshape(7).to(device=params['device'])
    start = state['q'].reshape(9).to(device=params['device'])
    chain = chain.to(device=params['device'])

    if params['controller'] == 'csvgd':
        problem = AllegroValveProblem(start,
                                      params['goal'],
                                      params['T'],
                                      device=params['device'],
                                      chain=chain,
                                      finger_name='index',
                                      valve_location=valve_location)
        controller = Constrained_SVGD_MPC(problem, params)
    else:
        raise ValueError('Invalid controller')

    actual_trajectory = []
    duration = 0
    for k in range(params['num_steps']):
        state = env.get_state()
        start = state['q'].reshape(9).to(device=params['device'])

        actual_trajectory.append(state['q'].reshape(9).clone())
        if k > 0:
            torch.cuda.synchronize()
            start_time = time.time()
        if k == 0:
            best_traj, trajectories = controller.step(start)
        if k > 0:
            torch.cuda.synchronize()
            duration += time.time() - start_time

        x = best_traj[k, :9]

        # add trajectory lines to sim
        # TODO: fix the plotting for different fingers
<<<<<<< HEAD
        add_trajectories(trajectories, best_traj, chains)
        action = x.reshape(1,9)[:,:8].to(device=env.device)
=======
        # add_trajectories(trajectories, best_traj, chain)
        action = x.reshape(1, 9)[:, :8].to(device=env.device)
>>>>>>> cf866c75
        # distance2surface = torch.sqrt((best_traj_ee[:, 2] - valve_location[2].unsqueeze(0)) ** 2 + (best_traj_ee[:, 0] - valve_location[0].unsqueeze(0))**2)
        env.step(action)
        distance2goal = (env.get_state()['q'][:, -1] - params['goal']).detach().cpu().item()
        print(distance2goal)

        gym.clear_lines(viewer)

    state = env.get_state()
    state = state['q'].reshape(9).to(device=params['device'])

    # now weee want to turn it again!

    actual_trajectory.append(state.clone())
    actual_trajectory = torch.stack(actual_trajectory, dim=0).reshape(-1, 9)
    problem.T = actual_trajectory.shape[0]
    constraint_val = problem._con_eq(actual_trajectory.unsqueeze(0))[0].squeeze(0)
    final_distance_to_goal = actual_trajectory[:, -1] - params['goal']
    # final_distance_to_goal = torch.linalg.norm(
    #     chain.forward_kinematics(actual_trajectory[:, :7].reshape(-1, 7)).reshape(-1, 4, 4)[:, :2, 3] - params['goal'].unsqueeze(0),
    #     dim=1
    # )

    print(f'Controller: {params["controller"]} Final distance to goal: {torch.min(final_distance_to_goal)}')
    print(f'{params["controller"]}, Average time per step: {duration / (params["num_steps"] - 1)}')

    np.savez(f'{fpath.resolve()}/trajectory.npz', x=actual_trajectory.cpu().numpy(),
             constr=constraint_val.cpu().numpy(),
             d2goal=final_distance_to_goal.cpu().numpy())
    return torch.min(final_distance_to_goal).cpu().numpy()


def turn(env, params, fpath):
    "turn the valve multiple times"
    state = env.get_state()
    if params['visualize']:
        env.frame_fpath = fpath
        env.frame_id = 0
    else:
        env.frame_fpath = None
        env.frame_id = None

    # ee_pos, ee_ori = state['ee_pos'], state['ee_ori']
    # start = torch.cat((ee_pos, ee_ori), dim=-1).reshape(7).to(device=params['device'])
    start = state['q'].reshape(9).to(device=params['device'])
    chain.to(device=params['device'])
    world_trans.to(device=params['device'])

    # first things first, we grasp the valve by setting a goal of zero
    problem = AllegroValveProblem(start,
                                  0 * params['goal'],
                                  4,
                                  device=params['device'],
                                  chain=chain,
                                  finger_name='index',
                                  valve_location=valve_location,
                                  initial_valve_angle=0)
    controller = Constrained_SVGD_MPC(problem, params)

    default_start_pos = env.get_state()['q'][:, :8].clone()

    # get start and initial
    state = env.get_state()
    start = state['q'].reshape(9).to(device=params['device'])
    best_traj, _ = controller.step(start)

    # we will just execute this open loop
    for x in best_traj[:, :8]:
        env.step(x.reshape(-1, 8).to(device=env.device))

    state = env.get_state()
    start = state['q'].reshape(9).to(device=params['device'])
    # reset controller
    problem = AllegroValveProblem(start,
                                  params['goal'],
                                  params['T'],
                                  device=params['device'],
                                  chain=chain,
                                  finger_name='index',
                                  valve_location=valve_location,
                                  initial_valve_angle=0)
    controller = Constrained_SVGD_MPC(problem, params)

    # now ready to do the turn
    actual_trajectory = []
    num_turns = 1
    for k in range(params['num_steps']):
        state = env.get_state()
        start = state['q'].reshape(9).to(device=params['device'])

        actual_trajectory.append(state['q'].reshape(9).clone())
        best_traj, trajectories = controller.step(start)
        x = best_traj[0, :9]

        # add trajectory lines to sim
<<<<<<< HEAD
        # TODO: fix the plotting for different fingers
        add_trajectories(trajectories, best_traj, chains)
        action = x.reshape(1,9)[:,:8].to(device=env.device)
        # distance2surface = torch.sqrt((best_traj_ee[:, 2] - valve_location[2].unsqueeze(0)) ** 2 + (best_traj_ee[:, 0] - valve_location[0].unsqueeze(0))**2)
        env.step(action)
        distance2goal = (env.get_state()['q'][:, -1] - (- np.pi / 2 * num_turns) - params['goal']).detach().cpu().item()
        print(distance2goal)
        if distance2goal < np.pi * 0.15:
            action = torch.tensor([[0.3, 0, 0, 0, 1.0, 0, 0, 0]]).to(device=env.device)
            print("resetting")
            env.step(action)
            env.step(torch.cat((env.default_dof_pos[:, :4], env.default_dof_pos[:, 12:16]), dim=1))
            num_turns += 1
            problem = AllegroValveProblem(start, 
                                    params['goal'],
                                    params['T'], 
                                    device=params['device'], 
                                    chains=chains, 
                                    finger_name='index', 
                                    valve_location=valve_location,
                                    initial_valve_angle= - np.pi / 2 * num_turns)
            controller = Constrained_SVGD_MPC(problem, params)
            print("reset done")
=======
        plotting_traj = torch.cat((start.unsqueeze(0), best_traj), dim=0)
        add_trajectories(trajectories, plotting_traj, chain)

        # step sim
        action = x.reshape(1, 9)[:, :8].to(device=env.device)
        env.step(action)

        # check if task complete
        distance2goal = torch.linalg.norm(env.get_state()['q'][:, -1] - params[
            'goal']).detach().cpu().item()
        gym.clear_lines(viewer)
        if distance2goal < 0.1:
            break


    # Now we will do the turn again
    # first we need to release the valve in a way that does not disturb the valve
    # use Jacobian IK to back the thumb up
    q = env.get_state()['q'][:, :8]
    eps = 5e-3
    eye = torch.eye(3).reshape(1, 3, 3).to(device=env.device)
    # let's do some ik
    for _ in range(10):
        J = chain.jacobian(partial_to_full_state(q), link_indices=torch.tensor([thumb_ee_link],
                                                          device=params['device']))[:, :3, -4:]

        # get update in robot frame
        dx = world_trans.inverse().transform_normals(torch.tensor([[-1.0, 0.0, 0.0]],
                                                                  device=params['device']).reshape(1, 3)).reshape(1, 3, 1)
        # joint update
        dq = J.permute(0, 2, 1) @ torch.linalg.inv(J @ J.permute(0, 2, 1) + 1e-5 * eye) @ dx
        q[:, 4:] += eps * dq.reshape(1, 4)
    env.step(q)

    # Now go to default start position
    env.step(default_start_pos)

    # First plan to contact
    problem = AllegroValveProblem(start,
                                  0 * params['goal'],
                                  4,
                                  device=params['device'],
                                  chain=chain,
                                  finger_name='index',
                                  valve_location=valve_location,
                                  initial_valve_angle=0)
    controller = Constrained_SVGD_MPC(problem, params)

    # get start and initial
    state = env.get_state()
    start = state['q'].reshape(9).to(device=params['device'])

    # we will offset by 90 degrees
    start[-1] = +np.pi / 2
    best_traj, _ = controller.step(start)

    # we will just execute this open loop
    for x in best_traj[:, :8]:
        env.step(x.reshape(-1, 8).to(device=env.device))

    # now ready to do the second turn
    start = state['q'].reshape(9).to(device=params['device'])
    # reset controller
    problem = AllegroValveProblem(start,
                                  params['goal'],
                                  params['T'],
                                  device=params['device'],
                                  chain=chain,
                                  finger_name='index',
                                  valve_location=valve_location,
                                  initial_valve_angle=0)
    controller = Constrained_SVGD_MPC(problem, params)

    actual_trajectory = []
    num_turns += 1
    for k in range(params['num_steps']):
        state = env.get_state()
        start = state['q'].reshape(9).to(device=params['device'])
        start[-1] = +np.pi / 2
        actual_trajectory.append(state['q'].reshape(9).clone())
        best_traj, trajectories = controller.step(start)
        x = best_traj[0, :9]

        # add trajectory lines to sim
        plotting_traj = torch.cat((start.unsqueeze(0), best_traj), dim=0)
        add_trajectories(trajectories, plotting_traj, chain)

        # step sim
        action = x.reshape(1, 9)[:, :8].to(device=env.device)
        env.step(action)
>>>>>>> cf866c75

        gym.clear_lines(viewer)
    # check how close we are to the goal
    distance2goal = torch.linalg.norm(env.get_state()['q'][:, -1] - num_turns * params['goal']).detach().cpu().item()
    print(f'Final goal distance: {distance2goal}')

    state = env.get_state()
    state = state['q'].reshape(9).to(device=params['device'])
    actual_trajectory.append(state.clone())
    actual_trajectory = torch.stack(actual_trajectory, dim=0).reshape(-1, 9)
    problem.T = actual_trajectory.shape[0]
    constraint_val = problem._con_eq(actual_trajectory.unsqueeze(0))[0].squeeze(0)
    return 0

<<<<<<< HEAD
def add_trajectories(trajectories, best_traj, chains):
    index_chain = chains['index']
    thumb_chain = chains['thumb']
    M = len(trajectories)
    if M > 0:
        # trajectories = chain.forward_kinematics(trajectories[:, :, :4].reshape(-1, 4), world=world_trans).reshape(M, -1, 4, 4)
        # trajectories = trajectories[:, :, :3, 3]
        index_best_traj_ee = index_chain.forward_kinematics(best_traj[:, :4].reshape(-1, 4), world=world_trans).reshape(-1, 4, 4)
        index_best_traj_ee = index_best_traj_ee[:, :3, 3]
        thumb_best_traj_ee = thumb_chain.forward_kinematics(best_traj[:, 4:8].reshape(-1, 4), world=world_trans).reshape(-1, 4, 4)
        thumb_best_traj_ee = thumb_best_traj_ee[:, :3, 3]
=======

def add_trajectories(trajectories, best_traj, chain):
    M = len(trajectories)
    if M > 0:
        print(partial_to_full_state(best_traj[:, :8]).shape)
        frame_indices = torch.tensor([index_ee_link, thumb_ee_link])
        best_traj_ee_fk_dict = chain.forward_kinematics(partial_to_full_state(best_traj[:, :8]),
                                                        frame_indices=frame_indices)

        index_best_traj_ee = world_trans.compose(best_traj_ee_fk_dict[index_ee_name])  # .get_matrix()
        thumb_best_traj_ee = world_trans.compose(best_traj_ee_fk_dict[thumb_ee_name])  # .get_matrix()

        # index_best_traj_ee = best_traj_ee_fk_dict[index_ee_name].compose(world_trans).get_matrix()
        # thumb_best_traj_ee = best_traj_ee_fk_dict[thumb_ee_name].compose(world_trans).get_matrix()
        points_finger_frame = torch.tensor([0.00, 0.02, 0.02], device=best_traj.device).unsqueeze(0)
        index_best_traj_ee = index_best_traj_ee.transform_points(points_finger_frame).squeeze(1)
        thumb_best_traj_ee = thumb_best_traj_ee.transform_points(points_finger_frame).squeeze(1)
        # index_best_traj_ee = index_best_traj_ee[:, :3, 3]
        # thumb_best_traj_ee = thumb_best_traj_ee[:, :3, 3]
>>>>>>> cf866c75

        traj_line_colors = np.random.random((3, M)).astype(np.float32)
        thumb_colors = np.array([0, 1, 0]).astype(np.float32)
        index_colors = np.array([0, 0, 1]).astype(np.float32)
        for e in env.envs:
            s = env.get_state()['index_pos'].reshape(1, 3).to(device=params['device'])
            # breakpoint()
            p = torch.stack((s[:3].reshape(1, 3).repeat(M, 1),
                             trajectories[:, 0, :3]), dim=1).reshape(2 * M, 3).cpu().numpy()
            # p_best = torch.stack((s[:3].reshape(1, 3).repeat(1, 1), best_traj_ee[0, :3].unsqueeze(0)), dim=1).reshape(2, 3).cpu().numpy()
            # p[:, 2] += 0.005
            # gym.add_lines(viewer, e, 1, p_best, best_traj_line_colors)
            # gym.add_lines(viewer, e, M, p, traj_line_colors)
<<<<<<< HEAD
            index_best_traj_ee[:, 0] -= 0.05
            thumb_best_traj_ee[:, 0] -= 0.05
            T = trajectories.shape[1]
=======
            # index_best_traj_ee[:, 0] -= 0.05
            # thumb_best_traj_ee[:, 0] -= 0.05
            T = best_traj.shape[0]
>>>>>>> cf866c75
            for t in range(T - 1):
                # p = torch.stack((trajectories[:, t, :3], trajectories[:, t + 1, :3]), dim=1).reshape(2 * M, 3)
                # p = p.cpu().numpy()
                # p[:, 2] += 0.01
<<<<<<< HEAD
                index_p_best = torch.stack((index_best_traj_ee[t, :3], index_best_traj_ee[t + 1, :3]), dim=0).reshape(2, 3).cpu().numpy()
                thumb_p_best = torch.stack((thumb_best_traj_ee[t, :3], thumb_best_traj_ee[t + 1, :3]), dim=0).reshape(2, 3).cpu().numpy()
                gym.add_lines(viewer, e, 1, index_p_best, best_traj_line_colors)                    
                gym.add_lines(viewer, e, 1, thumb_p_best, best_traj_line_colors)                    
=======
                index_p_best = torch.stack((index_best_traj_ee[t, :3], index_best_traj_ee[t + 1, :3]), dim=0).reshape(2,
                                                                                                                      3).cpu().numpy()
                thumb_p_best = torch.stack((thumb_best_traj_ee[t, :3], thumb_best_traj_ee[t + 1, :3]), dim=0).reshape(2,
                                                                                                                      3).cpu().numpy()
                gym.add_lines(viewer, e, 1, index_p_best, index_colors)
                gym.add_lines(viewer, e, 1, thumb_p_best, thumb_colors)
>>>>>>> cf866c75
                # gym.add_lines(viewer, e, M, p, traj_line_colors)
            gym.step_graphics(sim)
            gym.draw_viewer(viewer, sim, False)
            gym.sync_frame_time(sim)


if __name__ == "__main__":
    # get config
    config = yaml.safe_load(pathlib.Path(f'{CCAI_PATH}/examples/config/allegro.yaml').read_text())
    from tqdm import tqdm

    sim, gym, viewer = env.get_sim()

    """
    state = env.get_state()
    ee_pos, ee_ori = state['ee_pos'], state['ee_ori']
    try:
        while True:
            start = torch.cat((ee_pos, ee_ori), dim=-1).reshape(1, 7)
            env.step(start)
            print('waiting for you to finish camera adjustment, ctrl-c when done')
            time.sleep(0.1)
    except KeyboardInterrupt:
        pass
    """
    results = {}

    for i in tqdm(range(config['num_trials'])):
        goal = -0.5 * torch.tensor([np.pi])
        # goal = goal + 0.025 * torch.randn(1) + 0.2
        for controller in config['controllers'].keys():
            env.reset()
            fpath = pathlib.Path(f'{CCAI_PATH}/data/experiments/{config["experiment_name"]}/{controller}/trial_{i + 1}')
            pathlib.Path.mkdir(fpath, parents=True, exist_ok=True)
            # set up params
            params = config.copy()
            params.pop('controllers')
            params.update(config['controllers'][controller])
            params['controller'] = controller
            params['goal'] = goal.to(device=params['device'])
            # final_distance_to_goal = do_trial(env, params, fpath)
            final_distance_to_goal = turn(env, params, fpath)

            if controller not in results.keys():
                results[controller] = [final_distance_to_goal]
            else:
                results[controller].append(final_distance_to_goal)
        print(results)

    gym.destroy_viewer(viewer)
    gym.destroy_sim(sim)<|MERGE_RESOLUTION|>--- conflicted
+++ resolved
@@ -29,7 +29,7 @@
 # asset = f'{get_assets_dir()}/victor/allegro.urdf'
 # index_ee_name = 'index_ee'
 # thumb_ee_name = 'thumb_ee'
-asset = f'{get_assets_dir()}/xela_models/urdf/allegro_hand_right.urdf'
+asset = f'{get_assets_dir()}/xela_models/allegro_hand_right.urdf'
 # thumb_ee_name = 'allegro_hand_oya_finger_link_15'
 # index_ee_name = 'allegro_hand_hitosashi_finger_finger_link_3'
 index_ee_name = 'allegro_hand_hitosashi_finger_finger_0_aftc_base_link'
@@ -269,7 +269,7 @@
             hess_J = hess_J_ext.reshape(N, self.T * (self.dx + self.du + self.dz),
                                         self.T * (self.dx + self.du + self.dz))
 
-        print(G.abs().max(), G.abs().mean(), J.mean())
+        # print(G.abs().max(), G.abs().mean(), J.mean())
         return grad_J.detach(), hess_J, K.detach(), grad_K.detach(), G.detach(), dG.detach(), hessG.detach()
 
     def update(self, start, goal=None, T=None):
@@ -383,11 +383,7 @@
     :param mat:
     :return:
     """
-<<<<<<< HEAD
-    return 5 * torch.sum(((q[-1] - initial_valve_angle) - goal.reshape(1))**2).reshape(-1)
-=======
     return torch.sum(((q[-1] - initial_valve_angle) - goal.reshape(1)) ** 2).reshape(-1)
->>>>>>> cf866c75
 
 
 def get_joint_constraint(q, chain, constraint_function, initial_valve_angle=0):
@@ -439,12 +435,6 @@
     : params p: finger tip position
     : params theta: the desired valve angle we needs to track. Note that it is different for different fingers.
     """
-<<<<<<< HEAD
-    # we use theta to compute desired finger x,z positions
-    r = 0.0275
-    x_pos = torch.sin(theta) * r + valve_location[0]
-    z_pos = torch.cos(theta) * r + valve_location[2]
-=======
     # normals should align correctly (this is probably impossible, later we can make it an inequality constraint with a cone)
     # print(normals.dtype, desired_normal.dtype)
     # dot product should be 1
@@ -455,17 +445,11 @@
     x_pos = torch.sin(theta) * r + valve_location[0]
     z_pos = torch.cos(theta) * r + valve_location[2]
 
->>>>>>> cf866c75
     return torch.cat((
         p[0] - x_pos.reshape(-1),
         p[2] - z_pos.reshape(-1))
     )
 
-<<<<<<< HEAD
-def finger_tip_inequality_constraint(p, theta):
-    constraint_y_1 = -(valve_location[1] - p[1]) + 0.005
-    constraint_y_2 = (valve_location[1] - p[1]) - 0.095
-=======
 
 def finger_tip_inequality_constraint(p, theta, normal, *args, **kwargs):
     # we don't care normal has components aligned with the y axis, so we remove y and normalize (if [0 1 0] could have issues)
@@ -474,7 +458,6 @@
     constraint_y_1 = -(valve_location[1] - p[1]) + 0.02
     constraint_y_2 = (valve_location[1] - p[1]) - 0.065
     # constraint_normal = 0.25 + normal_alignment
->>>>>>> cf866c75
     return torch.cat((constraint_y_1.reshape(-1), constraint_y_2.reshape(-1)), dim=0)
     return torch.cat((constraint_y_1.reshape(-1), constraint_y_2.reshape(-1),
                       constraint_normal.reshape(-1)), dim=0)
@@ -527,13 +510,8 @@
 
         # add trajectory lines to sim
         # TODO: fix the plotting for different fingers
-<<<<<<< HEAD
-        add_trajectories(trajectories, best_traj, chains)
-        action = x.reshape(1,9)[:,:8].to(device=env.device)
-=======
         # add_trajectories(trajectories, best_traj, chain)
         action = x.reshape(1, 9)[:, :8].to(device=env.device)
->>>>>>> cf866c75
         # distance2surface = torch.sqrt((best_traj_ee[:, 2] - valve_location[2].unsqueeze(0)) ** 2 + (best_traj_ee[:, 0] - valve_location[0].unsqueeze(0))**2)
         env.step(action)
         distance2goal = (env.get_state()['q'][:, -1] - params['goal']).detach().cpu().item()
@@ -628,31 +606,6 @@
         x = best_traj[0, :9]
 
         # add trajectory lines to sim
-<<<<<<< HEAD
-        # TODO: fix the plotting for different fingers
-        add_trajectories(trajectories, best_traj, chains)
-        action = x.reshape(1,9)[:,:8].to(device=env.device)
-        # distance2surface = torch.sqrt((best_traj_ee[:, 2] - valve_location[2].unsqueeze(0)) ** 2 + (best_traj_ee[:, 0] - valve_location[0].unsqueeze(0))**2)
-        env.step(action)
-        distance2goal = (env.get_state()['q'][:, -1] - (- np.pi / 2 * num_turns) - params['goal']).detach().cpu().item()
-        print(distance2goal)
-        if distance2goal < np.pi * 0.15:
-            action = torch.tensor([[0.3, 0, 0, 0, 1.0, 0, 0, 0]]).to(device=env.device)
-            print("resetting")
-            env.step(action)
-            env.step(torch.cat((env.default_dof_pos[:, :4], env.default_dof_pos[:, 12:16]), dim=1))
-            num_turns += 1
-            problem = AllegroValveProblem(start, 
-                                    params['goal'],
-                                    params['T'], 
-                                    device=params['device'], 
-                                    chains=chains, 
-                                    finger_name='index', 
-                                    valve_location=valve_location,
-                                    initial_valve_angle= - np.pi / 2 * num_turns)
-            controller = Constrained_SVGD_MPC(problem, params)
-            print("reset done")
-=======
         plotting_traj = torch.cat((start.unsqueeze(0), best_traj), dim=0)
         add_trajectories(trajectories, plotting_traj, chain)
 
@@ -743,7 +696,6 @@
         # step sim
         action = x.reshape(1, 9)[:, :8].to(device=env.device)
         env.step(action)
->>>>>>> cf866c75
 
         gym.clear_lines(viewer)
     # check how close we are to the goal
@@ -758,24 +710,11 @@
     constraint_val = problem._con_eq(actual_trajectory.unsqueeze(0))[0].squeeze(0)
     return 0
 
-<<<<<<< HEAD
-def add_trajectories(trajectories, best_traj, chains):
-    index_chain = chains['index']
-    thumb_chain = chains['thumb']
-    M = len(trajectories)
-    if M > 0:
-        # trajectories = chain.forward_kinematics(trajectories[:, :, :4].reshape(-1, 4), world=world_trans).reshape(M, -1, 4, 4)
-        # trajectories = trajectories[:, :, :3, 3]
-        index_best_traj_ee = index_chain.forward_kinematics(best_traj[:, :4].reshape(-1, 4), world=world_trans).reshape(-1, 4, 4)
-        index_best_traj_ee = index_best_traj_ee[:, :3, 3]
-        thumb_best_traj_ee = thumb_chain.forward_kinematics(best_traj[:, 4:8].reshape(-1, 4), world=world_trans).reshape(-1, 4, 4)
-        thumb_best_traj_ee = thumb_best_traj_ee[:, :3, 3]
-=======
 
 def add_trajectories(trajectories, best_traj, chain):
     M = len(trajectories)
     if M > 0:
-        print(partial_to_full_state(best_traj[:, :8]).shape)
+        # print(partial_to_full_state(best_traj[:, :8]).shape)
         frame_indices = torch.tensor([index_ee_link, thumb_ee_link])
         best_traj_ee_fk_dict = chain.forward_kinematics(partial_to_full_state(best_traj[:, :8]),
                                                         frame_indices=frame_indices)
@@ -790,7 +729,6 @@
         thumb_best_traj_ee = thumb_best_traj_ee.transform_points(points_finger_frame).squeeze(1)
         # index_best_traj_ee = index_best_traj_ee[:, :3, 3]
         # thumb_best_traj_ee = thumb_best_traj_ee[:, :3, 3]
->>>>>>> cf866c75
 
         traj_line_colors = np.random.random((3, M)).astype(np.float32)
         thumb_colors = np.array([0, 1, 0]).astype(np.float32)
@@ -804,32 +742,19 @@
             # p[:, 2] += 0.005
             # gym.add_lines(viewer, e, 1, p_best, best_traj_line_colors)
             # gym.add_lines(viewer, e, M, p, traj_line_colors)
-<<<<<<< HEAD
-            index_best_traj_ee[:, 0] -= 0.05
-            thumb_best_traj_ee[:, 0] -= 0.05
-            T = trajectories.shape[1]
-=======
             # index_best_traj_ee[:, 0] -= 0.05
             # thumb_best_traj_ee[:, 0] -= 0.05
             T = best_traj.shape[0]
->>>>>>> cf866c75
             for t in range(T - 1):
                 # p = torch.stack((trajectories[:, t, :3], trajectories[:, t + 1, :3]), dim=1).reshape(2 * M, 3)
                 # p = p.cpu().numpy()
                 # p[:, 2] += 0.01
-<<<<<<< HEAD
-                index_p_best = torch.stack((index_best_traj_ee[t, :3], index_best_traj_ee[t + 1, :3]), dim=0).reshape(2, 3).cpu().numpy()
-                thumb_p_best = torch.stack((thumb_best_traj_ee[t, :3], thumb_best_traj_ee[t + 1, :3]), dim=0).reshape(2, 3).cpu().numpy()
-                gym.add_lines(viewer, e, 1, index_p_best, best_traj_line_colors)                    
-                gym.add_lines(viewer, e, 1, thumb_p_best, best_traj_line_colors)                    
-=======
                 index_p_best = torch.stack((index_best_traj_ee[t, :3], index_best_traj_ee[t + 1, :3]), dim=0).reshape(2,
                                                                                                                       3).cpu().numpy()
                 thumb_p_best = torch.stack((thumb_best_traj_ee[t, :3], thumb_best_traj_ee[t + 1, :3]), dim=0).reshape(2,
                                                                                                                       3).cpu().numpy()
                 gym.add_lines(viewer, e, 1, index_p_best, index_colors)
                 gym.add_lines(viewer, e, 1, thumb_p_best, thumb_colors)
->>>>>>> cf866c75
                 # gym.add_lines(viewer, e, M, p, traj_line_colors)
             gym.step_graphics(sim)
             gym.draw_viewer(viewer, sim, False)

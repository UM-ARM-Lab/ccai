--- conflicted
+++ resolved
@@ -799,11 +799,7 @@
                     id_check, final_likelihood = True, None
                 else:
                     if params['OOD_metric'] == 'likelihood':
-<<<<<<< HEAD
-                        id_check, final_likelihood = trajectory_sampler_orig.check_id(state, 8, threshold=params.get('likelihood_threshold', -15), yaw_idx=12)
-=======
                         id_check, final_likelihood = trajectory_sampler_orig.check_id(state, 8, yaw_idx=12, threshold=params.get('likelihood_threshold', -15))
->>>>>>> 805792cd
                     elif params['OOD_metric'] == 'q_function':
                         id_check = True
                         final_likelihood = None

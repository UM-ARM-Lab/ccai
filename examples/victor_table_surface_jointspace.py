import numpy as np
np.float = np.float64

from isaac_victor_envs.utils import get_assets_dir
import torch
import time
import yaml
import pathlib
from functools import partial
from torch.func import vmap, jacrev, hessian, jacfwd

from ccai.constrained_svgd_trajopt import ConstrainedSteinTrajOpt
from ccai.kernels import rbf_kernel, structured_rbf_kernel

from ccai.problem import ConstrainedSVGDProblem, UnconstrainedPenaltyProblem, IpoptProblem
from ccai.mpc.csvgd import Constrained_SVGD_MPC
from ccai.mpc.mppi import MPPI
from ccai.mpc.svgd import SVMPC
from ccai.mpc.ipopt import IpoptMPC
from ccai.mpc.diffusion_mpc import Diffusion_MPC
import time
import pytorch_kinematics as pk

from quadrotor_learn_to_sample import TrajectorySampler
from ccai.models.constraint_embedding.vae import Conv3DEncoder
from ccai.models.helpers import SinusoidalPosEmb

CCAI_PATH = pathlib.Path(__file__).resolve().parents[1]
asset_dir = get_assets_dir()
asset = asset_dir + '/victor/victor_mallet.urdf'
ee_name = 'victor_left_arm_striker_mallet_tip'
chain = pk.build_serial_chain_from_urdf(open(asset).read(), ee_name)
chain_cc = pk.build_chain_from_urdf(open(asset).read())
collision_check_links = [
    'victor_left_arm_link_2',
    'victor_left_arm_link_3',
    'victor_left_arm_link_4',
    'victor_left_arm_link_5',
    'victor_left_arm_link_6',
    'victor_left_arm_link_7',
    'victor_left_arm_striker_base',
    'victor_left_arm_striker_mallet'
]
def update_chain(device):
    chain.to(device=device)
    chain_cc.to(device=device)

def create_grid_from_sdf(sdf, device):
    range_per_dim = np.array([[-0.5, 0.5], [-0.5, 0.5], [-0.5, 0.5]])
    sdf_size = 64
    xx, yy, zz = np.meshgrid(np.linspace(range_per_dim[0, 0], range_per_dim[0, 1], sdf_size),
                             np.linspace(range_per_dim[1, 0], range_per_dim[1, 1], sdf_size),
                             np.linspace(range_per_dim[2, 0], range_per_dim[2, 1], sdf_size), indexing='ij')

    pts = np.stack((xx, yy, zz), axis=-1)
    # add origin to pts
    pts = pts + np.array([0.75, 0.25, 1.0]).reshape((1, 1, 1, 3))
    print(pts.shape)
    pts = torch.from_numpy(pts).to(device=device).float()

    vals, _ = sdf(pts)
    vals = vals.reshape(sdf_size, sdf_size, sdf_size)
    return vals


class VictorTableProblem(ConstrainedSVGDProblem):

    def __init__(self, start, goal, T, obstacle_poses, table_height, obstacle_type, device='cuda:0',
                 flow_model=None, constr_params=None):
        super().__init__(start, goal, T, device)
        if obstacle_poses is None:
            self.dz = 0
        else:
            self.dz = 1

        self.dh = self.dz * T
        if table_height is None:
            self.dg = 0
        else:
            self.dg = 2 * T  # + 2

        self.dx = 7
        self.du = 0
        self.dt = 0.1
        self.T = T
        self.start = start
        self.goal = goal
        # self.K = rbf_kernel
        self.K = structured_rbf_kernel

        self.grad_kernel = jacrev(rbf_kernel, argnums=0)
        self.alpha = 10

        if table_height is not None:
            self._equality_constraints = EndEffectorConstraint(
                chain, partial(ee_equality_constraint, height=table_height)
            )
        else:
            self._equality_constraints = None

        # if obstacle_centres is not None:
        #    self._inequality_constraints = EndEffectorConstraint(
        #        chain, partial(ee_inequality_constraint, centres=obstacle_centres, rads=obstacle_rads)
        #    )
        # else:

        #    self._inequality_constraints = None
        if obstacle_type != 'none':
            import pytorch_volumetric as pv
            sdf = pv.RobotSDF(chain_cc, path_prefix=asset_dir + '/victor')
        if obstacle_type == 'tabletop_ycb':
            # Load SDFs
            mug1_sdf = pv.MeshSDF(pv.MeshObjectFactory(f"{asset_dir}/obstacles/mug/mug.obj"))
            mug2_sdf = pv.MeshSDF(pv.MeshObjectFactory(f"{asset_dir}/obstacles/mug/mug.obj"))
            pitcher_sdf = pv.MeshSDF(pv.MeshObjectFactory(f"{asset_dir}/obstacles/pitcher/pitcher.obj"))
            # Get transforms
            obstacle_transforms = torch.stack([
                obstacle_poses['mug1'],
                obstacle_poses['mug2'],
                obstacle_poses['pitcher']
            ]).reshape(-1, 4, 4).inverse()
            # Compose SDFs
            scene_sdf = pv.ComposedSDF([mug1_sdf, mug2_sdf, pitcher_sdf],
                                       pk.Transform3d(matrix=obstacle_transforms))

            # convert into sdf grid
            #grid = create_grid_from_sdf(scene_sdf, self.device)
            #np.savez('tabletop_ycb.npz', sdf_grid=grid.cpu().numpy())
            #exit(0)
            scene_sdf_cached = pv.CachedSDF('scene', resolution=0.01, gt_sdf=scene_sdf, range_per_dim=np.array([
                [0.4, 1.0],
                [-0.3, 1.0],
                [0.6, 1.5]
            ]), device=self.device, cache_sdf_hessian=False, clean_cache=False)

            self.robot_scene = pv.RobotScene(sdf, scene_sdf_cached,
                                             pk.Transform3d(matrix=torch.eye(4,
                                                                             device=self.device
                                                                             )
                                                            ),
                                             collision_check_links=collision_check_links
                                             )
        elif obstacle_type == 'tabletop_ycb_2':
            # Load SDFs
            mustard_bottle_sdf = pv.MeshSDF(pv.MeshObjectFactory(f"{asset_dir}/obstacles/mug/mustard_bottle.obj"))
            cracker_box_sdf = pv.MeshSDF(pv.MeshObjectFactory(f"{asset_dir}/obstacles/mug/cracker_box.obj"))
            pitcher_sdf = pv.MeshSDF(pv.MeshObjectFactory(f"{asset_dir}/obstacles/pitcher/pitcher.obj"))
            # Get transforms
            obstacle_transforms = torch.stack([
                obstacle_poses['mustard_bottle'],
                obstacle_poses['cracker_box'],
                obstacle_poses['pitcher']
            ]).reshape(-1, 4, 4).inverse()
            # Compose SDFs
            scene_sdf = pv.ComposedSDF([mustard_bottle_sdf, cracker_box_sdf, pitcher_sdf],
                                       pk.Transform3d(matrix=obstacle_transforms))

            # convert into sdf grid
            grid = create_grid_from_sdf(scene_sdf, self.device)
            np.savez('../tabletop_ycb_2.npz', sdf_grid=grid.cpu().numpy())
            #exit(0)
            scene_sdf_cached = pv.CachedSDF('scene', resolution=0.01, gt_sdf=scene_sdf, range_per_dim=np.array([
                [0.4, 1.0],
                [-0.3, 1.0],
                [0.6, 1.5]
            ]), device=self.device, cache_sdf_hessian=False, clean_cache=False)

            self.robot_scene = pv.RobotScene(sdf, scene_sdf_cached,
                                             pk.Transform3d(matrix=torch.eye(4,
                                                                             device=self.device
                                                                             )
                                                            ),
                                             collision_check_links=collision_check_links
                                             )
        elif 'floating_spheres' in obstacle_type:
            T = pk.Transform3d(matrix=torch.tensor([[[1., 0., 0., 0.75],
                                                     [0., 1., 0., 0.25],
                                                     [0., 0., 1., 1.],
                                                     [0., 0., 0., 1.]]], device=device))
            # Get transforms
            # Compose SDFs
            range_per_dim = np.array([[-0.5, 0.5], [-0.5, 0.5], [-0.5, 0.5]])
            spacing = (range_per_dim[:, 1] - range_per_dim[:, 0]) / 64
            mesh_range_per_dim = range_per_dim.copy()
            mesh_range_per_dim[:, 0] -= 0.5
            mesh_range_per_dim[:, 1] += 0.5
            scale = 1.0 / (1.0 - spacing)
            scene_sdf = pv.MeshSDF(pv.MeshObjectFactory(f"{asset_dir}/obstacles/{obstacle_type}/{obstacle_type}.obj",
                                                        scale=scale))

            scene_sdf_cached = pv.CachedSDF('sphere_world', resolution=spacing[0],
                                            range_per_dim=mesh_range_per_dim, gt_sdf=scene_sdf,
                                            cache_sdf_hessian=True,
                                            clean_cache=True,
                                            device=self.device)

            self.robot_scene = pv.RobotScene(sdf, scene_sdf_cached, T, collision_check_links=collision_check_links)
        else:
            self._inequality_constraints = None

        self._terminal_constraints = EndEffectorConstraint(
            chain, partial(ee_terminal_constraint, goal=self.goal)
        )

        self.x_max = torch.tensor([2.96, 2.09, 2.96, 2.09, 2.96, 2.09, 3.05])
        self.x_min = -self.x_max

        self.dynamics_constraint = vmap(self._dynamics_constraint)
        self.grad_dynamics_constraint = vmap(jacrev(self._dynamics_constraint))
        self.hess_dynamics_constraint = vmap(hessian(self._dynamics_constraint))

        self.cost = vmap(partial(cost, start=self.start))
        self.grad_cost = vmap(jacrev(partial(cost, start=self.start)))
        self.hess_cost = vmap(hessian(partial(cost, start=self.start)))
        self.right_arm = torch.tensor([1.144, -1.189, 0.590, 0.292, 0.296, 0.265, -0.809], device=self.device)

        self.flow_model = flow_model
        self.constr_params = constr_params
        # self.robot_scene.visualize_robot(torch.zeros(1, 14, device=self.device))

    def _inequality_constraints(self, x, compute_grads=True):
        N = x.shape[0]

        q = torch.cat((x, self.right_arm.repeat(N, 1)), dim=1)

        ret_scene = self.robot_scene.scene_collision_check(q, compute_grads, compute_hessian=False)

        h = -ret_scene.get('sdf') + 0.025
        grad_h = ret_scene.get('grad_sdf', None)
        hess_h = ret_scene.get('hess_sdf', None)

        if grad_h is not None:
            grad_h = -grad_h[:, :7].unsqueeze(1)
            if hess_h is not None:
                hess_h = -hess_h[:, :7, :7].unsqueeze(1)
            else:
                hess_h = torch.zeros(x.shape[0], self.dz, self.dx, self.dx, device=self.device)

        return h, grad_h, hess_h

    def dynamics(self, x, u):
        N = x.shape[0]
        return x + self.dt * u

    def _dynamics_constraint(self, trajectory):
        x = trajectory[:, :self.dx]
        u = trajectory[:, self.dx:]
        current_x = torch.cat((self.start.reshape(1, self.dx), x[:-1]), dim=0)
        next_x = x
        pred_next_x = self.dynamics(current_x, u)
        return torch.reshape(pred_next_x - next_x, (-1,))

    def _objective(self, x):
        x = x[:, :, :self.dx]
        N = x.shape[0]
        term_g, term_grad_g, term_hess_g = self._terminal_constraints.eval(x.reshape(-1, self.dx))
        # term_grad_g_extended = torch.zeros(N, self.T, self.dx, device=self.device)
        # term_hess_g_extended = torch.zeros(N, self.T, self.dx, self.T, self.dx, device=self.device)
        # term_grad_g_extended[:, -1, :] = term_grad_g.reshape(N, -1)
        # term_hess_g_extended[:, -1, :, -1, :] = term_hess_g.reshape(N, self.dx, self.dx)
        # J, grad_J, hess_J = self.cost(x)
        J, grad_J, hess_J = self.cost(x), self.grad_cost(x), self.hess_cost(x)


        if term_grad_g is not None:
            term_grad_g_extended = term_grad_g.reshape(N, self.T, self.dx)
            term_hess_g_extended = term_hess_g.reshape(N, self.T, self.dx, self.dx).permute(0, 2, 3, 1)
            term_grad_g_extended[:, -1] *= 10
            term_hess_g_extended = torch.diag_embed(term_hess_g_extended).permute(0, 3, 1, 4, 2)
            term_hess_g_extended[:, -1, :, -1] *= 10

            J = J.reshape(-1) + term_g.reshape(N, self.T).sum(dim=1)
            grad_J = grad_J.reshape(N, self.T, -1) + term_grad_g_extended
            hess_J = hess_J.reshape(N, self.T, self.dx, self.T, self.dx) + term_hess_g_extended

        # add auxiliary grad from diffusion model
        if False:#self.flow_model is not None:
            cparams = self.constr_params.expand(N, -1, -1)
            start_normalized = (self.start - self.flow_model.x_mean[:self.dx]) / self.flow_model.x_std[:self.dx]
            x_normalized = (x - self.flow_model.x_mean[:self.dx]) / self.flow_model.x_std[:self.dx]
            start_normalized = start_normalized.expand(N, -1)
            t = torch.tensor([0], device=self.device, dtype=torch.int64).expand(N)
            aux_grad = self.flow_model.grad(x_normalized.reshape(N, self.T, self.dx), t=t,
                                            start=start_normalized,
                                            goal=self.goal.expand(N, -1),
                                            constraints=cparams)
            aux_grad = aux_grad.reshape(N, self.T, self.dx)
            # unnormalize
            aux_grad = aux_grad * self.flow_model.x_std[:self.dx]
            grad_J = grad_J + aux_grad

        N = x.shape[0]
        return (self.alpha * J.reshape(N),
                self.alpha * grad_J.reshape(N, -1),
                self.alpha * hess_J.reshape(N, self.T * self.dx, self.T * self.dx))

    def _con_eq(self, x, compute_grads=True):
        x = x[:, :, :self.dx]
        N = x.shape[0]
        if self._equality_constraints is None:
            return None, None, None

        g, grad_g, hess_g = self._equality_constraints.eval(x.reshape(-1, self.dx), compute_grads)
        # term_g, term_grad_g, term_hess_g = self._terminal_constraints.eval(x[:, -1])

        g = g.reshape(N, -1)
        # combine terminal constraint with running constraints
        # g = torch.cat((g, term_g), dim=1)

        N = x.shape[0]
        if not compute_grads:
            return g, None, None
            # Expand gradient to include time dimensions

        grad_g = grad_g.reshape(N, self.T, -1, self.dx).permute(0, 2, 3, 1)
        grad_g = torch.diag_embed(grad_g)  # (N, n_constraints, dx + du, T, T)
        grad_g = grad_g.permute(0, 3, 1, 4, 2).reshape(N, -1, self.T * (self.dx))

        # Now do hessian
        hess_g = hess_g.reshape(N, self.T, -1, self.dx, self.dx).permute(0, 2, 3, 4, 1)
        hess_g = torch.diag_embed(torch.diag_embed(hess_g))  # (N, n_constraints, dx + du, dx + du, T, T, T)
        hess_g = hess_g.permute(0, 4, 1, 5, 2, 6, 3).reshape(N, -1,
                                                             self.T * (self.dx),
                                                             self.T * (self.dx))

        return g, grad_g, hess_g

        # now need to get gradients and hessian for terminal constraint
        term_grad_g_extended = torch.zeros(N, term_g.shape[1], self.T, self.dx + self.du,
                                           device=self.device)
        term_grad_g_extended[:, :, -1, :] = term_grad_g
        term_grad_g_extended = term_grad_g_extended.reshape(N, -1, self.T * (self.dx + self.du))
        term_hess_g_extended = torch.zeros(N, term_g.shape[1], self.T, self.dx + self.du,
                                           self.T, self.dx + self.du, device=self.device)
        term_hess_g_extended[:, :, -1, :, -1, :] = term_hess_g
        term_hess_g_extended = term_hess_g_extended.reshape(N, -1, self.T * (self.dx + self.du),
                                                            self.T * (self.dx + self.du))

        # Combine gradients and hessians
        grad_g = torch.cat((grad_g, term_grad_g_extended), dim=1)
        hess_g = torch.cat((hess_g, term_hess_g_extended), dim=1)

        return g, grad_g, hess_g

    def _con_ineq(self, x, compute_grads=True):
        x = x[:, :, :self.dx]

        # return None, None, None
        N = x.shape[0]
        if self._inequality_constraints is None:
            return None, None, None

        h, grad_h, hess_h = self._inequality_constraints(x.reshape(-1, self.dx), compute_grads)

        # Consider time as another batch, need to reshape
        h = h.reshape(N, self.T, -1).reshape(N, -1)

        if not compute_grads:
            return h, None, None

        grad_h = grad_h.reshape(N, self.T, -1, self.dx).permute(0, 2, 3, 1)
        grad_h = torch.diag_embed(grad_h)  # (N, n_constraints, dx + du, T, T)
        grad_h = grad_h.permute(0, 3, 1, 4, 2).reshape(N, -1, self.T * (self.dx))

        # Now do hessian
        hess_h = hess_h.reshape(N, self.T, -1, self.dx, self.dx).permute(0, 2, 3, 4, 1)
        hess_h = torch.diag_embed(torch.diag_embed(hess_h))  # (N, n_constraints, dx + du, dx + du, T, T, T)
        hess_h = hess_h.permute(0, 4, 1, 5, 2, 6, 3).reshape(N, self.dh,
                                                             self.T * (self.dx),
                                                             self.T * (self.dx))

        return h, grad_h, hess_h

    def eval(self, augmented_trajectory):
        N = augmented_trajectory.shape[0]
        augmented_trajectory = augmented_trajectory.clone().reshape(N, self.T, -1)
        x = augmented_trajectory[:, :, :self.dx + self.du]

        J, grad_J, hess_J = self._objective(x)
        hess_J = hess_J + 0.1 * torch.eye(self.T * (self.dx + self.du), device=self.device).unsqueeze(0)
        hess_J = None
        grad_J = torch.cat((grad_J.reshape(N, self.T, -1),
                            torch.zeros(N, self.T, self.dz, device=x.device)), dim=2).reshape(N, -1)

        Xk = x.reshape(N, self.T, -1)
        K = self.K(Xk, Xk, None)  # hess_J.mean(dim=0))
        grad_K = -self.grad_kernel(Xk, Xk, None)  # @hess_J.mean(dim=0))
        grad_K = grad_K.reshape(N, N, N, self.T * (self.dx + self.du))
        grad_K = torch.einsum('nmmi->nmi', grad_K)
        grad_K = torch.cat((grad_K.reshape(N, N, self.T, self.dx + self.du),
                            torch.zeros(N, N, self.T, self.dz, device=x.device)), dim=-1)
        grad_K = grad_K.reshape(N, N, -1)
        G, dG, hessG = self.combined_constraints(augmented_trajectory)

        if hess_J is not None:
            hess_J_ext = torch.zeros(N, self.T, self.dx + self.du + self.dz, self.T, self.dx + self.du + self.dz,
                                     device=x.device)
            hess_J_ext[:, :, :self.dx + self.du, :, :self.dx + self.du] = hess_J.reshape(N, self.T, self.dx + self.du,
                                                                                         self.T, self.dx + self.du)
            hess_J = hess_J_ext.reshape(N, self.T * (self.dx + self.du + self.dz),
                                        self.T * (self.dx + self.du + self.dz))

        ## augment the objective to make the hessian scale better
        ## no lagrange multiplier,  TODO add g^2(x) to objective
        # grad_J_augmented = grad_J + 2 * (G.reshape(N, 1, -1) @ dG).reshape(N, -1)
        # hess_J_augmented = hess_J + 2 * (torch.sum(G.reshape(N, -1, 1, 1) * hessG, dim=1) + dG.permute(0, 2, 1) @ dG)
        # grad_J = grad_J_augmented
        # hess_J = hess_J_augmented.mean(dim=0)

        #print(G.abs().max(), G.abs().mean(), J.mean())
        return grad_J.detach(), hess_J, K.detach(), grad_K.detach(), G.detach(), dG.detach(), hessG.detach()

    def update(self, start, goal=None, T=None):
        self.start = start

        # update functions that require start
        self.cost = vmap(partial(cost, start=self.start))
        self.grad_cost = vmap(jacrev(partial(cost, start=self.start)))
        self.hess_cost = vmap(hessian(partial(cost, start=self.start)))

        if goal is not None:
            self.goal = goal

            self._terminal_constraints = EndEffectorConstraint(
                chain, partial(ee_terminal_constraint, goal=self.goal)
            )

        if T is not None:
            self.T = T
            self.dh = self.dz * T
            self.dg = 2 * T

    def get_initial_xu(self, N):

        u = torch.randn(N, self.T, 7, device=self.device)
        x = [self.start.reshape(1, self.dx).repeat(N, 1)]
        for t in range(self.T):
            x.append(self.dynamics(x[-1], u[:, t]))

        # particles = torch.cumsum(particles, dim=1) + self.start.reshape(1, 1, self.dx)
        x = torch.stack(x[1:], dim=1)
        xu = torch.cat((x, u), dim=2)
        return x


class VictorTableIpoptProblem(VictorTableProblem, IpoptProblem):

    def __init__(self, start, goal, T, **kwargs):
        super().__init__(start, goal, T, device='cpu', **kwargs)


class VictorTableUnconstrainedProblem(VictorTableProblem, UnconstrainedPenaltyProblem):

    def __init__(self, start, goal, T, device, penalty, **kwargs):
        super().__init__(start, goal, T, device=device, **kwargs)
        self.penalty = penalty
        self.dt = 0.1
        self.du = 7
        self.x_min = torch.cat((self.x_min, -torch.ones(7)))
        self.x_max = torch.cat((self.x_max, torch.ones(7)))


def cost(x, start):
    x = torch.cat((start.reshape(1, 7), x[:, :7]), dim=0)
    weight = torch.tensor([
        0.2, 0.25, 0.4, 0.4, 0.6, 0.75, 1.0], device=x.device, dtype=torch.float32)
    weight = 1.0 / weight
    diff = x[1:] - x[:-1]
    weighted_diff = diff.reshape(-1, 1, 7) @ torch.diag(weight).unsqueeze(0) @ diff.reshape(-1, 7, 1)
    return 10 * torch.sum(weighted_diff)


def obstacle_constraint(x, centres, rads):
    xy = x[:2]
    constr1 = rads[0] ** 2 - torch.sum((xy - centres[0]) ** 2)
    # return constr1.reshape(-1)
    constr2 = rads[1] ** 2 - torch.sum((xy - centres[1]) ** 2)

    # if we were to do an SDF style thing, we would look at which was closest
    # return torch.max(constr1, constr2).reshape(-1)
    return torch.stack((constr1, constr2), dim=0)


class EndEffectorConstraint:

    def __init__(self, chain, ee_constraint_function):
        self.chain = chain
        self._fn = partial(ee_constraint_function)
        self.ee_constraint_fn = vmap(ee_constraint_function)

        self._grad_fn = jacrev(ee_constraint_function, argnums=(0, 1))

        self.grad_constraint = vmap(self._grad_g)
        self.hess_constraint = vmap(jacfwd(self._grad_g, argnums=(0, 1)))

        self._J, self._H, self._dH = None, None, None

    def _grad_g(self, p, mat):
        dp, dmat = self._grad_fn(p, mat)

        dmat = dmat @ mat.reshape(1, 3, 3).permute(0, 2, 1)

        omega1 = torch.stack((-dmat[:, 1, 2], dmat[:, 0, 2], -dmat[:, 0, 1]), dim=-1)
        omega2 = torch.stack((dmat[:, 2, 1], -dmat[:, 2, 0], dmat[:, 1, 0]), dim=-1)
        omega = (omega1 + omega2)  # this doesn't seem correct? Surely I should be halfing it
        return dp, omega

    def eval(self, q, compute_grads=True):
        """

        :param q: torch.Tensor of shape (N, 7) containing set of robot joint config
        :return g: constraint values
        :return Dg: constraint gradient
        :return DDg: constraint hessian
        """

        T = q.shape[0]

        # robot joint configuration
        joint_config = q[:, :7]

        # Get end effector pose
        m = self.chain.forward_kinematics(joint_config).get_matrix()
        p, mat = m[:, :3, 3], m[:, :3, :3]

        # Compute constraints
        constraints = self.ee_constraint_fn(p, mat)

        if not compute_grads:
            return constraints, None, None
        # Compute first and second derivatives of constraints wrt end effector pose
        n_constraints = constraints.shape[1]

        # This is quite complex, but the constraint function takes as input a rotation matrix
        # this means that the gradient and hessian we get from autograd are wrt to parameters of a rotation matrix
        # We need to transform this into something akin to an angular velocity in order to use the robot jacobian
        # to compute derivative and hessian wrt joint config
        # Note: we could use autograd for the whole pipeline but computing the manipulator Jacobian and Hessian
        # manually is much faster than using autograd
        dp, omega = self.grad_constraint(p, mat)
        ddp, domega = self.hess_constraint(p, mat)

        ddp, dp_dmat = ddp
        domega_dp, domega = domega
        dp_omega = domega_dp

        tmp = domega @ mat.reshape(-1, 1, 1, 3, 3).permute(0, 1, 2, 4, 3)
        domega1 = torch.stack((-tmp[:, :, :, 1, 2], tmp[:, :, :, 0, 2], -tmp[:, :, :, 0, 1]), dim=-1)
        domega2 = torch.stack((tmp[:, :, :, 2, 1], -tmp[:, :, :, 2, 0], tmp[:, :, :, 1, 0]), dim=-1)
        domega = (domega1 + domega2)

        # Finally have computed derivative of constraint wrt pose as a (N, num_constraints, 6) tensor
        dpose = torch.cat((dp, omega), dim=-1)

        # cache computation for later
        # self._J, self._H, self._dH = self.chain.jacobian_and_hessian_and_dhessian(joint_config)
        self._J = self.chain.jacobian(joint_config)

        # Use Jacobian to get derivative wrt joint configuration
        Dg = (dpose.unsqueeze(-2) @ self._J.unsqueeze(1)).squeeze(-2)
        """
        # now to compute hessian
        hessian_pose_r1 = torch.cat((ddp, dp_omega.permute(0, 1, 3, 2)), dim=-1)
        hessian_pose_r2 = torch.cat((dp_omega, domega), dim=-1)
        hessian_pose = torch.cat((hessian_pose_r1, hessian_pose_r2), dim=-2)

        # Use kinematic hessian and jacobian to get 2nd derivative
        DDg = self._J.unsqueeze(1).permute(0, 1, 3, 2) @ hessian_pose @ self._J.unsqueeze(1)
        DDg_part_2 = torch.sum(self._H.reshape(T, 1, 6, 7, 7) * dpose.reshape(T, n_constraints, 6, 1, 1),
                               dim=2).reshape(
            T,
            n_constraints,
            7, 7)
        DDg = DDg + DDg_part_2.permute(0, 1, 3, 2)
        """
        DDg = torch.zeros(T, n_constraints, 7, 7, device=q.device)
        return constraints, Dg, DDg

    def reset(self):
        self._J, self._h, self._dH = None, None, None


def ee_terminal_constraint(p, mat, goal):
    """

    :param p:
    :param mat:
    :return:
    """

    return 10 * torch.sum((p[:2] - goal.reshape(-1)[:2]) ** 2).reshape(-1)


def ee_equality_constraint(p, mat, height):
    """

    :param p: torch.Tensor (N, 3) end effector position
    :param mat: torch.Tensor (N, 3, 3) end effector rotation matrix

    :return constraints: torch.Tensor(N, 1) contsraints as specified above

    """
    z_axis = mat[:, 2]  # (tensor of 2 - is 3rd column of rotation matrix
    # orientation constraint - dot product should be 1
    constraints = z_axis.reshape(1, 3) @ torch.tensor([0., 0., 1.], device=p.device).reshape(3, 1)

    constraints_z = p[2] - height
    # return constraints_z.reshape(-1)
    return torch.cat((
        constraints_z.reshape(-1), constraints.reshape(1) + 1), dim=0
    )
    return 1 + constraints.reshape(1)


def ee_inequality_constraint(p, mat, centres, rads):
    """

     :param p: torch.Tensor (N, 3) end effector position
     :param mat: torch.Tensor (N, 3, 3) end effector rotation matrix

     :return constraints: torch.Tensor(N, 1) contsraints as specified above

     """
    # constraint on z position of end effector
    # constraints_z = torch.stack((
    #    p[2] - 0.8,
    #    0.75 - p[2]), dim=0
    # )
    # constraints_z = p[2]
    # constraint on obstacles
    obs_constraints = obstacle_constraint(p, centres, rads)
    return obs_constraints
    return torch.cat((constraints_z, obs_constraints), dim=0)


def do_trial(env, params, fpath):
    state = env.get_state()
    if params['visualize']:
        env.frame_fpath = fpath
        env.frame_id = 0
    else:
        env.frame_fpath = None
        env.frame_id = None
    sim, gym, viewer = env.get_sim()
    # ee_pos, ee_ori = state['ee_pos'], state['ee_ori']
    # start = torch.cat((ee_pos, ee_ori), dim=-1).reshape(7).to(device=params['device'])
    start = state['q'].reshape(7).to(device=params['device'])
    chain.to(device=params['device'])
    chain_cc.to(device=params['device'])
    if params['include_obstacles']:
        obstacle_poses = env.get_object_poses()
    else:
        obstacle_poses = None

    if params['include_table']:
        table_height = env.table_height
    else:
        table_height = None
    flow_model = None
    env_encoder = None
    height_encoder = None
    constr_params = None
    if 'csvgd' in params['controller'] or 'diffmpc' in params['controller']:
        if params['flow_model'] != 'none':
            if 'diffusion' in params['flow_model']:
                flow_type = 'diffusion'
            elif 'cnf' in params['flow_model']:
                flow_type = 'cnf'
            else:
                raise ValueError('Invalid flow model type')

            if 'obstacle' in params['controller']:
                env_encoder = Conv3DEncoder(64)
                env_encoder.load_state_dict(torch.load(f'{CCAI_PATH}/{params["flow_model"]}')['env_encoder'])
                env_encoder.to(device=params['device'])
            if 'table' in params['controller']:
                height_encoder = SinusoidalPosEmb(64)
                height_encoder.to(device=params['device'])

            # parameterize constraints
            constr_params = []
            constr_codes = []
            if 'floating_spheres' in params['obstacle_type'] or params['obstacle_type'] == 'tabletop_ycb':
                sdf_grid = np.load(f'{CCAI_PATH}/{params["obstacle_type"]}.npz')['sdf_grid']
                sdf_grid = torch.from_numpy(sdf_grid).to(device=params['device']).reshape(1, 1, 64, 64, 64).to(
                    dtype=torch.float32)
                if env_encoder is not None:
                    env_embedding = env_encoder(sdf_grid)
                    constr_params.append(env_embedding)
                    constr_codes.append(torch.tensor([[1.0, 0.0]]).to(device=params['device']))
            if height_encoder is not None:
                htensor = torch.tensor([table_height]).to(device=params['device']).reshape(-1)
                height_embedding = height_encoder(htensor)
                constr_params.append(height_embedding)
                constr_codes.append(torch.tensor([[0.0, 1.0]]).to(device=params['device']))
            if len(constr_params) > 0:
                constr_params = torch.stack(constr_params, dim=0).reshape(1, -1, 64)
                constr_codes = torch.stack(constr_codes, dim=0).reshape(1, -1, 2)
                constr_params = torch.cat((constr_params, constr_codes), dim=-1)

        problem = VictorTableProblem(start, params['goal'], params['T'], device=params['device'],
                                     obstacle_poses=obstacle_poses,
                                     table_height=table_height,
                                     obstacle_type=params['obstacle_type'],
                                     flow_model=None,
                                     constr_params=constr_params)

        if 'diffmpc' in params['controller']:
            flow_problem = problem
            constrain = params['constrained']
        else:
            flow_problem = None
            constrain = None

        if params['flow_model'] != 'none':
            flow_model = TrajectorySampler(T=params['T']+1, dx=7, du=0, context_dim=7 + 3 + 64 + 2, type=flow_type,
                                           timesteps=params['timesteps'], hidden_dim=params['hidden_dim'],
                                           problem=flow_problem, constrain=constrain,
                                           unconditional=params['unconditional'])

            flow_model.load_state_dict(torch.load(f'{CCAI_PATH}/{params["flow_model"]}')['ema'])
            flow_model.to(device=params['device'])
            flow_model.send_norm_constants_to_submodels()

            params['flow_model'] = flow_model
        else:
            params['flow_model'] = None

        if 'csvgd' in params['controller']:
            controller = Constrained_SVGD_MPC(problem, params)
        else:
            controller = Diffusion_MPC(problem, params)

    elif params['controller'] == 'ipopt':
        problem = VictorTableIpoptProblem(start, params['goal'], params['T'],
                                                  obstacle_poses=obstacle_poses,
                                                  table_height=table_height,
                                                  obstacle_type=params['obstacle_type'],
                                                  flow_model=None,
                                                  constr_params=constr_params)

        controller = IpoptMPC(problem, params)
    elif 'svgd' in params['controller']:
        problem = VictorTableUnconstrainedProblem(start, params['goal'], params['T'], device=params['device'],
                                     obstacle_poses=obstacle_poses,
                                     table_height=table_height,
                                     obstacle_type=params['obstacle_type'],
                                     flow_model=None,
                                     constr_params=constr_params,
                                    penalty=params['penalty'])
        controller = SVMPC(problem, params)
    elif 'mppi' in params['controller']:
        problem = VictorTableUnconstrainedProblem(start, params['goal'], params['T'], device=params['device'],
                                     obstacle_poses=obstacle_poses,
                                     table_height=table_height,
                                     obstacle_type=params['obstacle_type'],
                                     flow_model=None,
                                     constr_params=constr_params,
                                    penalty=params['penalty'])
        controller = MPPI(problem, params)
    else:
        raise ValueError('Invalid controller')

    actual_trajectory = []
    planned_trajectories = []
    duration = 0

    for k in range(params['num_steps']):
        if params['simulate'] or k == 0:
            state = env.get_state()
            start = state['q'].reshape(7).to(device=params['device'])
        else:
            # don't bother simulating, assume we followed the plan noisily
            start = x + torch.randn_like(x) * 0.01

        actual_trajectory.append(start.clone())
        if k > 0:
            torch.cuda.synchronize()
            start_time = time.time()
        best_traj, trajectories = controller.step(start, constr_params)
        planned_trajectories.append(trajectories)
        if k > 0:
            torch.cuda.synchronize()
            duration += time.time() - start_time

        x = best_traj[0, :7]

        if params['visualize']:
            # add params['goal'] lines to sim
            line_vertices = np.array([
                [params['goal'][0].item() - 0.025, params['goal'][1].item() - 0.025, env.table_height + 0.005],
                [params['goal'][0].item() + 0.025, params['goal'][1].item() + 0.025, env.table_height + 0.005],
                [params['goal'][0].item() - 0.025, params['goal'][1].item() + 0.025, env.table_height + 0.005],
                [params['goal'][0].item() + 0.025, params['goal'][1].item() - 0.025, env.table_height + 0.005],
            ], dtype=np.float32)

            line_colors = np.array([
                [1.0, 0.0, 0.0],
                [1.0, 0.0, 0.0]
            ], dtype=np.float32)

            for e in env.envs:
                gym.add_lines(viewer, e, 2, line_vertices, line_colors)

            # add trajectory lines to sim
            # trajectory_colors
            # traj_line_colors = np.array([[0.5, 0., 0.5]*M], dtype=np.float32)

            M = len(trajectories)
            if M > 0:
                trajectories = chain.forward_kinematics(trajectories[:, :, :7].reshape(-1, 7)).get_matrix().reshape(M,
                                                                                                                    -1,
                                                                                                                    4,
                                                                                                                    4)
                trajectories = trajectories[:, :, :3, 3]

                traj_line_colors = np.random.random((1, M)).astype(np.float32)

                for e in env.envs:
                    s = env.get_state()['ee_pos'].reshape(1, 3).to(device=params['device'])
                    p = torch.stack((s[:3].reshape(1, 3).repeat(M, 1),
                                     trajectories[:, 0, :3]), dim=1).reshape(2 * M, 3).cpu().numpy()
                    p[:, 2] += 0.005
                    gym.add_lines(viewer, e, M, p, traj_line_colors)
                    T = trajectories.shape[1]
                    for t in range(T - 1):
                        p = torch.stack((trajectories[:, t, :3], trajectories[:, t + 1, :3]), dim=1).reshape(2 * M, 3)
                        p = p.cpu().numpy()
                        p[:, 2] += 0.01
                        gym.add_lines(viewer, e, M, p, traj_line_colors)
                    gym.step_graphics(sim)
                    gym.draw_viewer(viewer, sim, False)
                    gym.sync_frame_time(sim)

        if params['simulate']:
            env.step(x.reshape(1, 7).to(device=env.device))
        if params['visualize']:
            gym.clear_lines(viewer)

    state = env.get_state()
    # obs1_pos = state['obs1_pos'][0, :2]
    # obs2_pos = state['obs2_pos'][0, :2]
    state = state['q'].reshape(7).to(device=params['device'])

    # obs = torch.stack((obs1_pos, obs2_pos), dim=0).cpu().numpy()
    # if not params['include_obstacles']:
    #    obs = None
    obs = None
    actual_trajectory.append(state.clone())

    actual_trajectory = torch.stack(actual_trajectory, dim=0).reshape(-1, 7)
    planned_trajectories = torch.stack(planned_trajectories, dim=0)

    problem.T = actual_trajectory.shape[0]
    if params['include_table']:
        constraint_val = problem._con_eq(actual_trajectory.unsqueeze(0))[0].squeeze(0).cpu().numpy()
    else:
        constraint_val = None

    if params['include_obstacles']:
        obs_constraint_val = problem._con_ineq(actual_trajectory.unsqueeze(0), False)[0].squeeze(0).cpu().numpy()
    else:
        obs_constraint_val = None

    final_distance_to_goal = torch.linalg.norm(
        chain.forward_kinematics(actual_trajectory[:, :7].reshape(-1, 7)).get_matrix().reshape(-1, 4, 4)[:, :3, 3] -
        params[
            'goal'].unsqueeze(0),
        dim=1
    )
    # print(f'Controller: {params["controller"]} Final distance to goal: {torch.min(final_distance_to_goal)}')
    #print(f'{params["controller"]}, Average time per step: {duration / (params["num_steps"] - 1)}')
    if params['visualize']:
        env.gym.write_viewer_image_to_file(env.viewer, f'{env.frame_fpath}/frame_{env.frame_id+1:06d}.png')

    np.savez(f'{fpath.resolve()}/trajectory.npz', x=actual_trajectory.cpu().numpy(),
             constr=constraint_val,
             d2goal=final_distance_to_goal.cpu().numpy(),
             traj=planned_trajectories.cpu().numpy(),
             obs=obs,
             height=table_height,
             goal=params['goal'].cpu().numpy(),
             obs_constr=obs_constraint_val,
             )
    return torch.min(final_distance_to_goal).cpu().numpy()

<<<<<<< HEAD
=======

if __name__ == "__main__":
    torch.set_float32_matmul_precision('high')
    # get config
    config = yaml.safe_load(
        pathlib.Path(f'{CCAI_PATH}/config/planning_configs/victor_table_jointspace.yaml').read_text())
    from tqdm import tqdm

    # instantiate environment
    if config['include_obstacles']:
        if config['obstacle_type'] == 'tabletop_ycb':
            env = VictorPuckObstacleEnv2(1, control_mode='joint_impedance',
                                         viewer=config['visualize'])
        elif 'floating_spheres' in config['obstacle_type']:
            env = VictorFloatingSpheresTableEnv(1, control_mode='joint_impedance',
                                                viewer=config['visualize'], obs_name=config['obstacle_type'])
    else:
        env = VictorPuckObstacleEnv(1, control_mode='joint_impedance',
                                     viewer=config['visualize'], randomize_start=True,
                                    randomize_obstacles=config['random_env'])

    sim, gym, viewer = env.get_sim()

    """
    state = env.get_state()
    ee_pos, ee_ori = state['ee_pos'], state['ee_ori']
    try:
        while True:
            start = torch.cat((ee_pos, ee_ori), dim=-1).reshape(1, 7)
            env.step(start)
            print('waiting for you to finish camera adjustment, ctrl-c when done')
            time.sleep(0.1)
    except KeyboardInterrupt:
        pass
    """
    results = {}

    for i in tqdm(range(config['num_trials']), initial=config['start_trial']):
        i += config['start_trial']
        # table_height = None if config['include_table'] else 0.1
        # obstacles_1 = None if config['include_obstacles'] else [3, 3]
        # obstacles_2 = None if config['include_obstacles'] else [-3, -3]
        # env.reset(table_height, obstacles_1, obstacles_2, start_on_table=config['include_table'])
        if not config['include_obstacles']:
            env.reset(table_height=config['table_height'], start_on_table=config['include_table'],
                      obstacles_1=[3, 3], obstacles_2=[-3, -3])
        else:
            env.reset(table_height=config['table_height'])

        # set goal
        if config['random_env']:
            ct = 0
            goal = torch.tensor([0.45, -0.1]) + torch.rand(2) * torch.tensor([0.5, 0.7])
            state = env.get_state()
            obs1, obs2 = state['obs1_pos'][0, :2].cpu(), state['obs2_pos'][0, :2].cpu()
            while (torch.linalg.norm(goal - obs1) < 0.1 or
                   torch.linalg.norm(goal - obs2) < 0.1):
                goal = torch.tensor([0.45, -0.1]) + torch.rand(2) * torch.tensor([0.5, 0.7])
                ct += 1
                if ct > 100:
                    break
        else:
            if config['obstacle_type'] == 'tabletop_ycb':
                goal = torch.tensor([0.85, 0.1]) + 0.025 * torch.randn(2)
            elif config['obstacle_type'] == 'floating_spheres_1':
                goal = torch.tensor([0.65, 0.05])
                goal = goal + 0.05 * torch.randn(2)  # torch.tensor([0.25, 0.1]) * torch.rand(2)
            elif config['obstacle_type'] == 'floating_spheres_5':
                goal = torch.tensor([0.85, 0.0]) + 0.025 * torch.randn(2)
        g = torch.zeros(3)
        g[:2] = goal
        g[2] = env.table_height
        goal = g
        for controller in config['controllers'].keys():
            # env.reset()
            env.reset_arm_only()
            fpath = pathlib.Path(f'{CCAI_PATH}/data/experiments/{config["experiment_name"]}/{controller}/trial_{i + 1}')
            pathlib.Path.mkdir(fpath, parents=True, exist_ok=True)
            # set up params
            params = config.copy()
            params.pop('controllers')
            params.update(config['controllers'][controller])
            params['controller'] = controller
            params['goal'] = goal.to(device=params['device'])
            final_distance_to_goal = do_trial(env, params, fpath)

            if controller not in results.keys():
                results[controller] = [final_distance_to_goal]
            else:
                results[controller].append(final_distance_to_goal)
        #print(results)

    gym.destroy_viewer(viewer)
    gym.destroy_sim(sim)
>>>>>>> b87ca188
<|MERGE_RESOLUTION|>--- conflicted
+++ resolved
@@ -882,102 +882,4 @@
              goal=params['goal'].cpu().numpy(),
              obs_constr=obs_constraint_val,
              )
-    return torch.min(final_distance_to_goal).cpu().numpy()
-
-<<<<<<< HEAD
-=======
-
-if __name__ == "__main__":
-    torch.set_float32_matmul_precision('high')
-    # get config
-    config = yaml.safe_load(
-        pathlib.Path(f'{CCAI_PATH}/config/planning_configs/victor_table_jointspace.yaml').read_text())
-    from tqdm import tqdm
-
-    # instantiate environment
-    if config['include_obstacles']:
-        if config['obstacle_type'] == 'tabletop_ycb':
-            env = VictorPuckObstacleEnv2(1, control_mode='joint_impedance',
-                                         viewer=config['visualize'])
-        elif 'floating_spheres' in config['obstacle_type']:
-            env = VictorFloatingSpheresTableEnv(1, control_mode='joint_impedance',
-                                                viewer=config['visualize'], obs_name=config['obstacle_type'])
-    else:
-        env = VictorPuckObstacleEnv(1, control_mode='joint_impedance',
-                                     viewer=config['visualize'], randomize_start=True,
-                                    randomize_obstacles=config['random_env'])
-
-    sim, gym, viewer = env.get_sim()
-
-    """
-    state = env.get_state()
-    ee_pos, ee_ori = state['ee_pos'], state['ee_ori']
-    try:
-        while True:
-            start = torch.cat((ee_pos, ee_ori), dim=-1).reshape(1, 7)
-            env.step(start)
-            print('waiting for you to finish camera adjustment, ctrl-c when done')
-            time.sleep(0.1)
-    except KeyboardInterrupt:
-        pass
-    """
-    results = {}
-
-    for i in tqdm(range(config['num_trials']), initial=config['start_trial']):
-        i += config['start_trial']
-        # table_height = None if config['include_table'] else 0.1
-        # obstacles_1 = None if config['include_obstacles'] else [3, 3]
-        # obstacles_2 = None if config['include_obstacles'] else [-3, -3]
-        # env.reset(table_height, obstacles_1, obstacles_2, start_on_table=config['include_table'])
-        if not config['include_obstacles']:
-            env.reset(table_height=config['table_height'], start_on_table=config['include_table'],
-                      obstacles_1=[3, 3], obstacles_2=[-3, -3])
-        else:
-            env.reset(table_height=config['table_height'])
-
-        # set goal
-        if config['random_env']:
-            ct = 0
-            goal = torch.tensor([0.45, -0.1]) + torch.rand(2) * torch.tensor([0.5, 0.7])
-            state = env.get_state()
-            obs1, obs2 = state['obs1_pos'][0, :2].cpu(), state['obs2_pos'][0, :2].cpu()
-            while (torch.linalg.norm(goal - obs1) < 0.1 or
-                   torch.linalg.norm(goal - obs2) < 0.1):
-                goal = torch.tensor([0.45, -0.1]) + torch.rand(2) * torch.tensor([0.5, 0.7])
-                ct += 1
-                if ct > 100:
-                    break
-        else:
-            if config['obstacle_type'] == 'tabletop_ycb':
-                goal = torch.tensor([0.85, 0.1]) + 0.025 * torch.randn(2)
-            elif config['obstacle_type'] == 'floating_spheres_1':
-                goal = torch.tensor([0.65, 0.05])
-                goal = goal + 0.05 * torch.randn(2)  # torch.tensor([0.25, 0.1]) * torch.rand(2)
-            elif config['obstacle_type'] == 'floating_spheres_5':
-                goal = torch.tensor([0.85, 0.0]) + 0.025 * torch.randn(2)
-        g = torch.zeros(3)
-        g[:2] = goal
-        g[2] = env.table_height
-        goal = g
-        for controller in config['controllers'].keys():
-            # env.reset()
-            env.reset_arm_only()
-            fpath = pathlib.Path(f'{CCAI_PATH}/data/experiments/{config["experiment_name"]}/{controller}/trial_{i + 1}')
-            pathlib.Path.mkdir(fpath, parents=True, exist_ok=True)
-            # set up params
-            params = config.copy()
-            params.pop('controllers')
-            params.update(config['controllers'][controller])
-            params['controller'] = controller
-            params['goal'] = goal.to(device=params['device'])
-            final_distance_to_goal = do_trial(env, params, fpath)
-
-            if controller not in results.keys():
-                results[controller] = [final_distance_to_goal]
-            else:
-                results[controller].append(final_distance_to_goal)
-        #print(results)
-
-    gym.destroy_viewer(viewer)
-    gym.destroy_sim(sim)
->>>>>>> b87ca188
+    return torch.min(final_distance_to_goal).cpu().numpy()